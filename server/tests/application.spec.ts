--- conflicted
+++ resolved
@@ -35,23 +35,15 @@
   getCorrespondencesByOrder,
   getAllUsers
 } from '../models/application';
-<<<<<<< HEAD
-import { Answer, Question, Tag, Comment, User, Badge, Message, Correspondence } from '../types';
-import { T1_DESC, T2_DESC, T3_DESC } from '../data/posts_strings';
+import { Answer, Question, Tag, Comment, User, Badge, Message, Correspondence, UserReport, ModApplication } from '../types';
+import { T1_DESC, T2_DESC, T3_DESC, R1_TEXT, R2_TEXT, R3_TEXT } from '../data/posts_strings';
 import AnswerModel from '../models/answers';
 import UserModel from '../models/users';
 import BadgeModel from '../models/badges';
 import MessageModel from '../models/message';
 import CorrespondenceModel from '../models/correspondence';
-=======
-import { Answer, Question, Tag, Comment, User, Badge, UserReport, ModApplication } from '../types';
-import { T1_DESC, T2_DESC, T3_DESC, R1_TEXT, R2_TEXT, R3_TEXT } from '../data/posts_strings';
-import AnswerModel from '../models/answers';
-import UserModel from '../models/users';
-import BadgeModel from '../models/badges';
 import ModApplicationModel from '../models/modApplication';
 import UserReportModel from '../models/userReport';
->>>>>>> f3a056a1
 
 // eslint-disable-next-line @typescript-eslint/no-var-requires
 const mockingoose = require('mockingoose');
@@ -184,7 +176,6 @@
   },
 ];
 
-<<<<<<< HEAD
 const user1: User = {
   _id: new ObjectId('65e9b58910afe6e94fc6e6dc'),
   username: 'testuser1',
@@ -211,8 +202,6 @@
 
 const USERS = [user1, user2, user3];
 
-=======
->>>>>>> f3a056a1
 const badge1: Badge = {
   _id: new ObjectId(),
   name: 'Sage',
@@ -222,9 +211,6 @@
   tier: 'silver',
   users: [],
 };
-
-<<<<<<< HEAD
-
 
 const message1: Message = {
   _id: '65e9b58910afe6e94fc6e6aa',
@@ -279,8 +265,6 @@
   }
 ]
 
-describe('User model', () => {
-=======
 const user1: User = {
   _id: new ObjectId('65e9b786ff0e893116b2af69'),
   username: 'user1',
@@ -394,7 +378,6 @@
 const MOCK_APPLICATIONS = [mockApplication1, mockApplication2];
 
 describe('application module', () => {
->>>>>>> f3a056a1
   beforeEach(() => {
     mockingoose.resetAll();
   });
