import { Request } from 'express';
import { ObjectId } from 'mongodb';
import { Server } from 'socket.io';

export type FakeSOSocket = Server<ServerToClientEvents>;

/**
 * Type representing the possible ordering options for questions.
 */
export type OrderType = 'newest' | 'unanswered' | 'active' | 'mostViewed';

/**
 * Type representing the possible category options for badges and badgeProgress.
 */
export type BadgeCategory = 'questions' | 'answers' | 'leaderboard' | 'votes' | 'comments';

/**
 * Type representing the possible tiers for a badge.
 */
export type BadgeTier = 'bronze' | 'silver' | 'gold';

/**
 * Interface representing an Answer document, which contains:
 * - _id - The unique identifier for the answer. Optional field
 * - text - The content of the answer
 * - ansBy - The username of the user who wrote the answer
 * - ansDateTime - The date and time when the answer was created
 * - comments - Object IDs of comments that have been added to the answer by users, or comments themselves if populated
 * - reports - An array of reports associated with the answer.
 * - isRemoved - True if a mod removed answer, otherwise false.
 */
export interface Answer {
  _id?: ObjectId;
  text: string;
  ansBy: string;
  ansDateTime: Date;
  comments: Comment[] | ObjectId[];
  reports: UserReport[];
  isRemoved: boolean;
}

/**
 * Interface extending the request body when adding an answer to a question, which contains:
 * - qid - The unique identifier of the question being answered
 * - ans - The answer being added
 */
export interface AnswerRequest extends Request {
  body: {
    qid: string;
    ans: Answer;
  };
}

/**
 * Type representing the possible responses for an Answer-related operation.
 */
export type AnswerResponse = Answer | { error: string };

/**
 * Interface representing a Tag document, which contains:
 * - _id - The unique identifier for the tag. Optional field.
 * - name - Name of the tag
 * - description - A description of the tag
 */
export interface Tag {
  _id?: ObjectId;
  name: string;
  description: string;
}

/**
 * Interface representing a User document, which contains:
 * - _id - The unique identifier for the tag. Optional field.
 * - username - Name of the user.
 * - password - Password to login created by the user.
 * - isModerator - the current state of the user's moderator status.
 * - badges - The badges obtained by the user.
 * - infractions - A list of answer/question id's that were removed by moderators
 * - doNotDisturb - Whether or not the user is on dnd.
 */
export interface User {
  _id?: ObjectId;
  username: string;
  password: string;
  isModerator: boolean;
  badges: Badge[];
  profileIcon?: string;
  infractions: string[];
  doNotDisturb?: false;
}

/**
 * Interface extending the request body when adding a user to the database which contains:
 * - username - The new user's username.
 * - password - The new user's password.
 */
export interface AddUserRequest extends Request {
  body: {
    username: string;
    password: string;
  };
}

/**
 * Interface extending the request body when making a user a moderator in the db:
 * - username - The user being made a moderator.
 */
export interface MakeUserModeratorRequest extends Request {
  body: {
    username: string;
  };
}

/**
 * Interface extending the request body when getting a user's dnd status:
 * - username - The user.
 */
export interface GetUserStatusRequest extends Request {
  params: {
    username: string;
  };
}

/**
 * Interface extending the request body when updating a profile icon in the db:
 * - username - The user being updated.
 * - badgeName - The badge being used as a profile icon.
 */
export interface UpdateProfileIconRequest extends Request {
  body: {
    username: string;
    badgeName: string;
  }
}

/**
 * Interface for the request query to find a user using a search string, which contains:
 * - username - The username of the user
 * - password - The password of the user
 */
export interface FindUserRequest extends Request {
  query: {
    username: string;
    password: string;
  };
}

/**
 * Type representing the possible responses for a User-related operation.
 */
export type UserResponse = User | { error: string };

/**
 * Interface representing a ModApplication document, which contains:
 * - _id - The unique identifier for the question. Optional field.
 * - user - The user who created the application.
 * - applicationText - The additional imformation provided by the applicant.
 * - status - The current status of the moderator application.
 */
export interface ModApplication {
  _id?: ObjectId;
  user: User;
  applicationText: string;
  status: 'unresolved' | 'accepted' | 'rejected';
}

/**
 * Interface extending the request body when adding a ModApplication to the database which contains:
 * - modApplication - contains the information about the ModAplication being added to the database.
 */
export interface AddModApplicationRequest extends Request {
  body: {
    modApplication: ModApplication;
  };
}

/**
 * Interface extending the request body when deleting a ModApplication to the database which contains:
 * - id - The id of the moderator application in the database
 * - username - The user whose application is being deleted.
 * - accepted - True if the moderator application was accepted, false otherwise.
 */
export interface UpdateModApplicationStatusRequest extends Request {
  body: {
    id: string;
    username: string;
    accepted: boolean;
  };
}

/**
 * Interface extending the request body when finding a ModApplication in the database which contains:
 * - username - the user whose application is being found.
 */
export interface FindModApplicationRequest extends Request {
  query: {
    username: string;
  };
}

/**
 * Type representing the possible responses for a ModApplication related operation.
 */
export type ModApplicationResponse = ModApplication | { error: string };

/**
 * Type representing the possible responses for a ModApplication[] related operation.
 */
export type ModApplicationResponses = ModApplication[] | { error: string };

/**
 * Interface representing a Question document, which contains:
 * - _id - The unique identifier for the question. Optional field.
 * - title - The title of the question.
 * - text - The detailed content of the question.
 * - tags - An array of tags associated with the question.
 * - askedBy - The username of the user who asked the question.
 * - askDateTime - he date and time when the question was asked.
 * - answers - Object IDs of answers that have been added to the question by users, or answers themselves if populated.
 * - views - An array of usernames that have viewed the question.
 * - upVotes - An array of usernames that have upvoted the question.
 * - downVotes - An array of usernames that have downvoted the question.
 * - comments - Object IDs of comments that have been added to the question by users, or comments themselves if populated.
 * - reports - An array of reports associated with the question.
 * - isRemoved - True if a mod removed question, otherwise false.
 */
export interface Question {
  _id?: ObjectId;
  title: string;
  text: string;
  tags: Tag[];
  askedBy: string;
  askDateTime: Date;
  answers: Answer[] | ObjectId[];
  views: string[];
  upVotes: string[];
  downVotes: string[];
  comments: Comment[] | ObjectId[];
  reports: UserReport[];
  isRemoved: boolean;
}


/**
 * Interface for the request body when updating a correspondence's userTyping value.
 * - body - The correspondence ID and the new contents of the correspondence
 *  - cid - the unique identifier of the correspondence
 *  - username - The name of the user who will be added or removed to the userTyping array of the correspondence
 *  - push - A boolean determining if the user should be added (pushed) to the userTyping array or not
 */
 export interface UpdateCorrespondenceUserTypingRequestNames extends Request {
  body: {
    cid: string;
    username: string;
    push: boolean
  };
}

/**
 * Interface for the request body when updating a correspondence's userTyping value.
 * - body - The correspondence ID and the new contents of the correspondence
 *  - cid - the unique identifier of the correspondence
 *  - username - the username who is typing or null if no one is typing
 */
 export interface UpdateCorrespondenceViewsRequest extends Request {
  body: {
    cid: string;
    username: string;
  };
}

/**
 * Interface for the request body when updating a message's views value.
 * - body - The correspondence ID and the new contents of the message
 *  - mid - the unique identifier of the message
 *  - username - the username who has just viewed the message
 */
 export interface UpdateMessageViewsRequest extends Request {
  body: {
    mid: string;
    username: string;
  };
}

/**
 * Interface for the request body when updating a message's views value.
 * - body - The correspondence ID and the new contents of the message
 *  - mid - the unique identifier of the message
 *  - emojis - a dictionary where each key is a username, and each value is their chosen emoji
 */
 export interface UpdateMessageEmojisRequest extends Request {
  body: {
    mid: string;
    emojis: {[key: string]: string};
  };
}

/**
 * Interface for the request body when updating a message's views value.
 * - body - The correspondence ID and the new contents of the message
 *  - mid - the unique identifier of the message
 *  - isDeleted - a boolean describing whether or not the current message is deleted
 */
 export interface UpdateMessageIsDeletedRequest extends Request {
  body: {
    mid: string;
    isDeleted: boolean;
  };
}

/**
 * Interface representing the structure of a Message object.
 *
 * - _id - The unique identifier for the message. Optional field.
 * - messageText - The content of the message
 * - messageDateTime - The date and time the message was sent
 * - messageBy - The username of the user who sent the message
 * - messageTo - A list of usernames of users who the message was sent to
 * - views - A list of usernames of users who have viewed the message
 * - isCodeStyle - A boolean describing whether or not the message contains a code cell
 * - fileName - The name of the file given. Optional field.
 * - fileData - A Unit8Array describing the contents of the file. Optional field
 * - emojiTracker - A map where each key is a user, and each value is their corresponding emoji reaction for the message. Optional Field
 * - isDeleted - A boolean describing whether or not the message has been deleted
 */
 export interface Message {
  _id?: string,
  messageText: string,
  messageDateTime: Date,
  messageBy: string,
  messageTo: string[],
  views: string[],
  isCodeStyle: boolean,
  fileName?: string,
  fileData?: number[],
  emojiTracker?: { [key: string]: string },
  isDeleted: boolean,
}

/**
 * Interface representing the structure of a Correspondence object.
 *
 * - messages - A list of all Messages sent between the users in messsageMembers
 * - messageMembers - A list of usernames of users involved in the messages
 * - views - A list of people who have viewed the correspondence at its most recent update
 * - userTyping - A list of users who are currently writing a message on the correspondence
 */
export interface Correspondence {
  _id?: string,
  messages: Message[],
  messageMembers: string[],
  views: string[],
  userTyping: string[]
}


/**
 * Interface representing the structure of a Notification object.
 *
 * - user - The user receiving the notification.
 * - type - The type of notification it is.
 * - caption - The caption of the notification.
 * - read - Whether or not the notification was read.
 * - createdAt - When the notification was made.
 * - redirectUrl - The url to go to when the notification is clicked.
 */
export interface Notification {
  user: string,
<<<<<<< HEAD
  type: 'question' | 'answer' | 'comment' | 'badge' | 'leaderboard' | 'message' | 'application' | 'report',
=======
  type: string,
>>>>>>> d79bb53c
  caption: string,
  read: boolean,
  createdAt: Date,
  redirectUrl: string
}

/**
 * Type representing the possible responses for an Notification-related operation.
 */
export type NotificationResponse = Notification | { error: string };

/**
 * Type representing the possible responses for a Question-related operation.
 */
export type QuestionResponse = Question | { error: string };

/**
 * Type representing the possible responses for a Message-related operation.
 */
export type MessageResponse = Message | { error: string };

/**
 * Type representing the possible responses for a Correspondence-related operation.
 */
export type CorrespondenceResponse = Correspondence | { error: string };

/**
 * Interface for the request query to find questions using a search string, which contains:
 * - order - The order in which to sort the questions
 * - search - The search string used to find questions
 * - askedBy - The username of the user who asked the question
 */
export interface FindQuestionRequest extends Request {
  query: {
    order: OrderType;
    search: string;
    askedBy: string;
  };
}

/**
 * Interface for the request query to find questions using a search string, which contains:
 * - order - The order in which to sort the questions
 * - search - The search string used to find questions
 * - askedBy - The username of the user who asked the question
 */
export interface FindQuestionByAswerer extends Request {
  params: {
    answeredBy: string;
  };
}

/**
 * Interface for the request query to find questions with a comment by the given user
 * - commentBy - The username of the user whose comments we are looking for
 */
export interface FindQuestionByCommenter extends Request {
  params: {
    commentBy: string;
  };
}


/**
 * Interface for the request parameters when finding a question by its ID.
 * - qid - The unique identifier of the question.
 */
export interface FindQuestionByIdRequest extends Request {
  params: {
    qid: string;
  };
  query: {
    username: string;
  };
}

/**
 * Interface for the request body when adding a new question.
 * - body - The question being added.
 */
export interface AddQuestionRequest extends Request {
  body: Question;
}

/**
 * Interface for the request body when adding a new message.
 * - body - The message being added.
 */
export interface AddMessageRequest extends Request {
  body: {
    cid: string;
    message: Message
  };
}

/**
 * Interface for the request body when adding a new correspondence.
 * - body - The correspondence being added.
 */
export interface AddCorrespondenceRequest extends Request {
  body: Correspondence;
}

/**
 * Interface for the request body when updating a correspondence.
 * - body - The correspondence ID and the new contents of the correspondence
 *  - cid - the unique identifier of the correspondence
 *  - updatedMessageMembers - an updated list of the correspondence members
 */
 export interface UpdateCorrespondenceRequest extends Request {
  body: {
    cid: string;
    updatedMessageMembers: string[];
  };
}

/**
 * Interface for the request body when updating a message.
 * - body - The message ID and the new contents of the message
 *  - mid - the unique identifier of the message
 *  - updatedMessageText - an updated message text for the message
 */
 export interface UpdateMessageRequest extends Request {
  body: {
    mid: string;
    updatedMessageText: string;
    isCodeStyle: boolean;
  };
}

/**
 * Interface for the request body when upvoting or downvoting a question.
 *  - qid - The unique identifier of the question.
 *  - username - The username of the user voting.
 */
export interface VoteRequest extends Request {
  body: {
    qid: string;
    username: string;
  };
}

/**
 * Interface for the request body when upvoting or downvoting a question.
 * - body - The question ID and the username of the user voting.
 *  - qid - The unique identifier of the question.
 *  - username - The username of the user voting.
 */
export interface UpdateTagsRequest extends Request {
  query: {
    user: string;
    qid: string;
  };
}


/**
 * Interface representing a UserReport, which contains:
 * - _id - The unique identifier for the report. Optional field.
 * - text - The content of the report.
 * - reportBy - The username of the user who reported.
 * - reportDateTime - The date and time when the report was created.
 * - status - The current status of the user report.
 */
export interface UserReport {
  _id?: ObjectId;
  text: string;
  reportBy: string;
  reportDateTime: Date;
  status: 'unresolved' | 'dismissed' | 'removed';
}

/**
 * Interface for the request body when reporting.
 * - targetId - The unique identifier of the question or answer being reported.
 * - targetType - The type of the report, either 'question' or 'answer'.
 * - report - The report being added.
 */
export interface AddUserReportRequest extends Request {
  body: {
    id: string;
    type: 'question' | 'answer';
    report: UserReport;
  };
}

/**
 * Interface for the request body when fetching reports.
 * - type - The type of the reports being fetched, either question or answer.
 */
export interface GetUserReportRequest extends Request {
  query: {
    type: 'question' | 'answer';
  };
}

/**
 * Interface extending the request body when resolving a question/answer from the database which contains:
 * - reportedPost - The post, Question/Answer that was reported.
 * - qid - The question id of the answer/question that was reported.
 * - postId - The id of the Question/Answer that was reported.
 * - type - The type of the report, either 'question' or 'answer'.
 * - isRemoved - True if the moderator decision on the report was removal, otherwise false.
 */
export interface ResolveReportedRequest extends Request {
  body: {
    reportedPost: Question | Answer;
    qid: string;
    postId: string;
    type: 'question' | 'answer';
    isRemoved: boolean;
  };
}

/**
 * Type representing the possible responses for a UserReport-related operation.
 */
export type UserReportResponse = UserReport | { error: string };

/**
 * Type representing the possible responses for a ModApplication[] related operation.
 */
export type UserReportResponses = Question[] | { error: string };

/**
 * Interface representing a Comment, which contains:
 * - _id - The unique identifier for the comment. Optional field.
 * - text - The content of the comment.
 * - commentBy - The username of the user who commented.
 * - commentDateTime - The date and time when the comment was posted.
 */
export interface Comment {
  _id?: ObjectId;
  text: string;
  commentBy: string;
  commentDateTime: Date;
}

/**
 * Interface extending the request body when adding a comment to a question or an answer, which contains:
 * - id - The unique identifier of the question or answer being commented on.
 * - type - The type of the comment, either 'question' or 'answer'.
 * - comment - The comment being added.
 */
export interface AddCommentRequest extends Request {
  body: {
    id: string;
    type: 'question' | 'answer';
    comment: Comment;
  };
}

/**
 * Type representing the possible responses for a Comment-related operation.
 */
export type CommentResponse = Comment | { error: string };


/**
 * Interface representing a Badge, which contains:
 * - _id - The unique identifier for the badge. Optional field.
 * - name - The name of the badge.
 * - description - The description of how to obtain the badge.
 * - category - The category of the badge, based on the action that needs to be performed to get it.
 * - targetValue - The amount of times the category action must be performed to get the badge.
 * - tier - The tier of this badge relative to its cateory.
 *
 */
export interface Badge {
  _id?: ObjectId;
  name: string;
  description: string;
  category: BadgeCategory;
  targetValue: number;
  tier: BadgeTier;
  users: User[] | ObjectId[];
}


/**
 * Interface representing a TagAnswerCount, which contains:
 * - `user`: The user id who answers
 * - `tag`: The id of the tag being answered.
 * - `count`: The amount of times the user has answered questions about the given tag.
 */
export interface TagAnswerCount {
  _id?: ObjectId;
  user: string;
  tag: Tag;
  count: number;
}

/**
 * Interface representing a Leaderboard, which contains:
 * - `user`: The id of the user
 * - `tag`: The id of the tag being ranked
 * - `position`: The position of the user in the leaderboard for the given tag
 * - `count`: The number of answers the user has for this tag (used for ranking)
 */
export interface Leaderboard {
  _id?: ObjectId;
  user: string;
  tag: Tag;
  position: number;
  count: number;
}



/**
 * Interface extending the request body when adding a badge, which contains:
 * - name - The the name of the badge.
 * - description - How to obtain the badge.
 * - category - The category of action that the badge measures.
 * - targetValue - The amount of times the action must be done to obtain the badge.
 * - tier - The tier of the badge.
 */
export interface AddBadgeRequest extends Request {
  body: {
    name: string;
    description: string;
    category: BadgeCategory;
    targetValue: number;
    tier: BadgeTier;
    users: User[];
  };
}

/**
 * Interface extending the request body when adding a badge, which contains:
 * - name - The the name of the badge.
 * - description - How to obtain the badge.
 * - category - The category of action that the badge measures.
 * - targetValue - The amount of times the action must be done to obtain the badge.
 * - tier - The tier of the badge.
 */
export interface UserBadgeRequest extends Request {
  params: {
    username: string;
  };
}

/**
 * Interface extending the request body when adding a badge, which contains:
 * - name - The the name of the badge.
 * - description - How to obtain the badge.
 * - category - The category of action that the badge measures.
 * - targetValue - The amount of times the action must be done to obtain the badge.
 * - tier - The tier of the badge.
 */
export interface EarnedUserRequest extends Request {
  params: {
    badgeName: string;
  };
}

/**
 * Type representing the possible responses for a Badge-related operation.
 */
export type BadgeResponse = Badge | { error: string };

/**
 * Interface representing a BadgeProgress, which contains:
 * - _id - The unique identifier for the badgeProgress. Optional field.
 * - user - The username of the user whose progress is being tracked.
 * - badge - The badge being tracked.
 * - category - The category of the badge, based on the action that needs to be performed to get it.
 * - targetValue - The amount of times the category action must be performed to get the badge.
 * - currentValue - The amount of times the category action has been performed by the user.
 */
export interface BadgeProgress {
  _id?: ObjectId;
  user: string;
  badge: ObjectId;
  category: BadgeCategory;
  targetValue: number;
  currentValue: number;
}

/**
 * Interface extending the request body when updating badge progress, which contains:
 * - name - The username of the user.
 * - category - How to obtain the badge.
 * - category - The category of action that the badge measures.
 */
export interface UpdateBadgeProgressRequest extends Request {
  body: {
    username: string;
    category: BadgeCategory;
  };
}

/**
 * Type representing the possible responses for a badgeProgress-related operation.
 */
export type BadgeProgressResponse = BadgeProgress[] | { error: string };

/**
 * Type representing the possible responses for a tagAnswerCount-related operation.
 */
export type TagAnswerCountResponse = Question | { error: string };

/**
 * Interface representing the payload for a comment update event, which contains:
 * - result - The updated question or answer.
 * - type - The type of the updated item, either 'question' or 'answer'.
 */
export interface CommentUpdatePayload {
  result: AnswerResponse | QuestionResponse | null;
  type: 'question' | 'answer';
}

/**
 * Interface representing the payload for a vote update event, which contains:
 * - qid - The unique identifier of the question.
 * - upVotes - An array of usernames who upvoted the question.
 * - downVotes - An array of usernames who downvoted the question.
 */
export interface VoteUpdatePayload {
  qid: string;
  upVotes: string[];
  downVotes: string[];
}

/**
 * Interface representing the payload for an answer update event, which contains:
 * - qid - The unique identifier of the question.
 * - answer - The updated answer.
 */
export interface AnswerUpdatePayload {
  qid: string;
  answer: AnswerResponse;
}

/**
 * Interface for the request query to find messages using a search string, which contains:
 * - order - The order in which to sort the messages
 * - askedBy - The username of the user who asked the message
 */
 export interface FindMessageRequest extends Request {
  query: {
    askedBy: string;
  };
}

/**
 * Interface for the request query to find correspondences, which contains no arguments
 */
 export interface FindCorrespondenceRequest extends Request {
  query: {
  };
}

/**
 * Interface for the request query to find all users in the db, which contains no arguments
 */
 export interface GetUserRequest extends Request {
  query: {
  };
}


/**
 * Interface for the request parameters when finding a message by its ID.
 * - mid - The unique identifier of the message.
 * - username - The name of the user who has just viewed the message
 */
export interface FindMessageByIdRequest extends Request {
  params: {
    mid: string;
  };
  query: {
    username: string;
  };
}


/**
 * Interface for the request parameters when finding a correspondence by its ID.
 * - cid - The unique identifier of the correspondence.
 */
export interface FindCorrespondenceByIdRequest extends Request {
  params: {
    cid: string;
  };
}

/**
 * Interface for the request parameters when finding a correspondence by its ID.
 * - cid - The unique identifier of the correspondence.
 * - username - The name of the user to add to the views
 */
export interface FindCorrespondenceByIdWithViewsRequest extends Request {
  params: {
    cid: string;
  };
  query: {
    username: string;
  };
}


/**
 * Interface representing the payload for a comment update event, which contains:
 * - result - The updated question or answer.
 * - type - The type of the updated item, either 'question' or 'answer'.
 */
export interface UserReportUpdatePayload {
  result: AnswerResponse | QuestionResponse | null;
  type: 'question' | 'answer';
}

/**
 * Interface representing the payload for a remove post update event, which contains:
 * - qid - The unique identifier of the question.
 * - updatedPost - The updated question or answer response to be removed.
 */
export interface RemovePostUpdatePayload {
  qid: string;
  updatedPost: QuestionResponse | AnswerResponse;
}

/**
 * Interface representing the payload for a report dismissed update event, which contains:
 * - qid - The unique identifier of the question.
 * - updatedPost - The updated question or answer response to be dismissed.
 */
export interface ReportDismissedUpdatePayload {
  qid: string;
  updatedPost: QuestionResponse | AnswerResponse;
}

/**
 * Interface representing the possible events that the server can emit to the client.
 */
export interface ServerToClientEvents {
  questionUpdate: (question: QuestionResponse) => void;
  answerUpdate: (result: AnswerUpdatePayload) => void;
  viewsUpdate: (question: QuestionResponse) => void;
  voteUpdate: (vote: VoteUpdatePayload) => void;
  commentUpdate: (comment: CommentUpdatePayload) => void;
  messageUpdate: (message: MessageResponse) => void;
  correspondenceUpdate: (correspondence: CorrespondenceResponse) => void;
  modApplicationUpdate: (update: ModApplicationResponse) => void;
  userReportsUpdate: (update: UserReportUpdatePayload) => void;
  removePostUpdate: (update: RemovePostUpdatePayload) => void;
  reportDismissedUpdate: (update: ReportDismissedUpdatePayload) => void;
  notificationUpdate: (notification: NotificationResponse) => void;
}<|MERGE_RESOLUTION|>--- conflicted
+++ resolved
@@ -366,11 +366,7 @@
  */
 export interface Notification {
   user: string,
-<<<<<<< HEAD
-  type: 'question' | 'answer' | 'comment' | 'badge' | 'leaderboard' | 'message' | 'application' | 'report',
-=======
   type: string,
->>>>>>> d79bb53c
   caption: string,
   read: boolean,
   createdAt: Date,
