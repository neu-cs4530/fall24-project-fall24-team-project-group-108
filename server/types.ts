--- conflicted
+++ resolved
@@ -83,11 +83,8 @@
   password: string;
   isModerator: boolean;
   badges: Badge[];
-<<<<<<< HEAD
   profileIcon?: string;
-=======
   infractions: string[];
->>>>>>> 9a325af5
 }
 
 /**
