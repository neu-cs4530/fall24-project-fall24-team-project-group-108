--- conflicted
+++ resolved
@@ -53,11 +53,8 @@
 } from './data/posts_strings';
 import CommentModel from './models/comments';
 import UserReportModel from './models/userReport';
-<<<<<<< HEAD
 import UserModel from './models/users';
-=======
 import BadgeModel from './models/badges';
->>>>>>> d79bb53c
 
 // Pass URL of your mongoDB instance as first argument(e.g., mongodb://127.0.0.1:27017/fake_so)
 const userArgs = process.argv.slice(2);
