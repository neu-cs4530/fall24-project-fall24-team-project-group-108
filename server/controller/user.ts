--- conflicted
+++ resolved
@@ -3,22 +3,14 @@
   AddUserRequest,
   FindUserRequest,
   MakeUserModeratorRequest,
-<<<<<<< HEAD
   ResetPasswordRequest,
   GetUserRequest,
-  User
-} from '../types';
-import { addUser, findUser, populateUser, updatePassword, getAllUsers } from '../models/application';
-=======
+  User,
   UpdateProfileIconRequest,
 } from '../types';
-import {
-  addUser,
-  findUser,
+import { addUser, findUser, populateUser, updatePassword, getAllUsers, 
   updateUserProfilePicture,
-  updateUserModStatus,
-} from '../models/application';
->>>>>>> f3a056a1
+  updateUserModStatus, } from '../models/application';
 
 export const userController = () => {
   const router = express.Router();
