--- conflicted
+++ resolved
@@ -1,5 +1,4 @@
 import express, { Response } from 'express';
-<<<<<<< HEAD
 import {
   AddUserRequest,
   FindUserRequest,
@@ -13,11 +12,9 @@
   populateUser,
   updatePassword,
   updateUserProfilePicture,
+  updateUserModStatus
 } from '../models/application';
-=======
-import { AddUserRequest, FindUserRequest, MakeUserModeratorRequest } from '../types';
-import { addUser, findUser, updateUserModStatus } from '../models/application';
->>>>>>> 9a325af5
+
 
 export const userController = () => {
   const router = express.Router();
@@ -112,12 +109,8 @@
   const makeUserModerator = async (req: MakeUserModeratorRequest, res: Response): Promise<void> => {
     const { username } = req.body;
     try {
-<<<<<<< HEAD
-      const populatedUser = await populateUser(username);
-=======
       // New users are automatically not a moderator, need to be approved to become a moderator.
       const populatedUser = await updateUserModStatus(username);
->>>>>>> 9a325af5
       if (populatedUser && 'error' in populatedUser) {
         throw new Error(populatedUser.error);
       }
