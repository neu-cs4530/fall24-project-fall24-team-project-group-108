--- conflicted
+++ resolved
@@ -2,26 +2,19 @@
 import {
   AddUserRequest,
   FindUserRequest,
-<<<<<<< HEAD
   GetUserStatusRequest,
-  MakeUserModeratorRequest,
-=======
   MakeUserModeratorRequest,
   GetUserRequest,
   User,
   UpdateProfileIconRequest,
->>>>>>> 9dd75bd4
 } from '../types';
 import {
   addUser,
   findUser,
-<<<<<<< HEAD
   getDoNotDisturbStatus,
   updateDoNotDisturb,
-=======
   getAllUsers,
   updateUserProfilePicture,
->>>>>>> 9dd75bd4
   updateUserModStatus,
 } from '../models/application';
 
@@ -135,18 +128,13 @@
   };
 
   /**
-<<<<<<< HEAD
    * Changes the dnd status of a given user If updating the doNotDisturb field fails, the HTTP response status is updated.
-=======
-   * Makes an existing user in the database a moderator. If updating the isModerator field fails, the HTTP response status is updated.
->>>>>>> 9dd75bd4
    *
    * @param req - the MakeUserModeratorRequest containing the user data.
    * @param res - The HTTP response object used to send back the result of the operation.
    *
    * @returns A Promise that resolves to void.
    */
-<<<<<<< HEAD
   const toggleDoNotDisturb = async (
     req: MakeUserModeratorRequest,
     res: Response,
@@ -182,7 +170,10 @@
         res.status(500).send(`Error when updating user moderator status: ${err.message}`);
       } else {
         res.status(500).send(`Error when updating user moderator status`);
-=======
+      }
+    }
+  }
+
   const updateProfilePicture = async (
     req: UpdateProfileIconRequest,
     res: Response,
@@ -221,7 +212,6 @@
         res.status(500).send(`Error when fetching list of users: ${err.message}`);
       } else {
         res.status(500).send(`Error when fetching list of users`);
->>>>>>> 9dd75bd4
       }
     }
   };
@@ -231,11 +221,8 @@
   router.post('/createUser', createUser);
   router.get('/doNotDisturb/:username', getDoNotDisturb);
   router.post('/makeUserModerator', makeUserModerator);
-<<<<<<< HEAD
   router.post('/doNotDisturb', toggleDoNotDisturb);
-=======
   router.post('/updatePicture', updateProfilePicture);
->>>>>>> 9dd75bd4
 
   return router;
 };
