import express, { Response } from 'express';
import { ObjectId } from 'mongodb';
import {
  Message,
  FindMessageByIdRequest,
  AddMessageRequest,
  FakeSOSocket,
  UpdateMessageRequest,
<<<<<<< HEAD
  Notification,
=======
  UpdateMessageViewsRequest,
  UpdateMessageEmojisRequest,
  Correspondence,
>>>>>>> 9dd75bd4
} from '../types';
import {
  fetchAndIncrementMessageViewsById,
  getMessagesByOrder,
  saveMessage,
  addMessageToCorrespondence,
  updateMessageById,
  updateMessageViewsById,
  updateMessageEmojisById,
} from '../models/application';
<<<<<<< HEAD
import NotificationModel from '../models/notifications';
=======
import CorrespondenceModel from '../models/correspondence';
import MessageModel from '../models/message';
>>>>>>> 9dd75bd4

const messageController = (socket: FakeSOSocket) => {
  const router = express.Router();

  /**
   * Retrieves a message by its unique ID, and increments the view count for that message.
   * If there is an error, the HTTP response's status is updated.
   *
   * @param req The FindMessageByIdRequest object containing the question ID as a parameter.
   * @param res The HTTP response object used to send back the question details.
   *
   * @returns A Promise that resolves to void.
   */
  const getMessageById = async (req: FindMessageByIdRequest, res: Response): Promise<void> => {
    const { mid } = req.params;
    const { username } = req.query;

    if (!ObjectId.isValid(mid)) {
      res.status(400).send('Invalid ID format');
      return;
    }

    if (username === undefined) {
      res.status(400).send('Invalid username requesting question.');
      return;
    }

    try {
      const m = await fetchAndIncrementMessageViewsById(mid, username);

      if (m && !('error' in m)) {
        // socket.emit('viewsUpdate', m);
        res.json(m);
        return;
      }

      throw new Error('Error while fetching message by id');
    } catch (err: unknown) {
      if (err instanceof Error) {
        res.status(500).send(`Error when fetching message by id: ${err.message}`);
      } else {
        res.status(500).send(`Error when fetching message by id`);
      }
    }
  };

  /**
   * Validates the message object to ensure it contains all the necessary fields.
   *
   * @param message The message object to validate.
   *
   * @returns `true` if the message is valid, otherwise `false`.
   */
  const isMessageValid = (message: Message): boolean =>
    message.messageText !== undefined &&
    message.messageText !== '' &&
    message.messageTo !== undefined &&
    message.messageTo.length > 0 &&
    message.messageBy !== undefined &&
    message.messageBy !== '' &&
    message.messageDateTime !== undefined &&
    message.messageDateTime !== null;

  /**
   * Checks if the provided message request contains the required fields.
   *
   * @param req The request object containing the message data.
   *
   * @returns `true` if the request is valid, otherwise `false`.
   */
  const isRequestValid = (req: AddMessageRequest): boolean => !!req.body.cid && !!req.body.message;
  /**
   * Adds a new message to the database. The message is first validated and then saved.
   * If saving the message fails, the HTTP response status is updated.
   *
   * @param req The AddMessageRequest object containing the question data.
   * @param res The HTTP response object used to send back the result of the operation.
   *
   * @returns A Promise that resolves to void.
   */
  const addMessage = async (req: AddMessageRequest, res: Response): Promise<void> => {
    if (!isRequestValid(req)) {
      res.status(400).send('Invalid request');
      return;
    }
    if (!isMessageValid(req.body.message)) {
      res.status(400).send('Invalid message');
      return;
    }

    const { cid } = req.body;
    const messageInfo: Message = req.body.message;
    try {
      const messageFromDb = await saveMessage(messageInfo);

      if ('error' in messageFromDb) {
        throw new Error(messageFromDb.error as string);
      }

      const status = await addMessageToCorrespondence(cid, messageFromDb);

      if (status && 'error' in status) {
        throw new Error(status.error as string);
      }

      const notificationPromises = [];

      for (const member of status.messageMembers) {
        if (member !== messageFromDb.messageBy) {
          // create the notification for the question author
          const notification: Notification = {
            user: member,
            type: 'message',
            caption: `${messageFromDb.messageBy} sent you a message`,
            read: false,
            createdAt: new Date(),
            redirectUrl: `/messagePage`,
          };

          // save the notification to the db and push the promise into the array
          const promise = NotificationModel.create(notification).then(savedNotification => {
            if ('error' in savedNotification) {
              throw new Error(savedNotification.error as string);
            }
            socket.emit('notificationUpdate', savedNotification);
          });

          notificationPromises.push(promise);
        }
      }

      await Promise.all(notificationPromises);

      socket.emit('correspondenceUpdate', status);
      res.json(status);
    } catch (err: unknown) {
      if (err instanceof Error) {
        res.status(500).send(`Error when saving message: ${err.message}`);
      } else {
        res.status(500).send(`Error when saving message`);
      }
    }
  };

  /**
   * Updates a message in the database. The message is first validated and then saved.
   * If saving the message fails, the HTTP response status is updated.
   *
   * @param req The AddMessageRequest object containing the question data.
   * @param res The HTTP response object used to send back the result of the operation.
   *
   * @returns A Promise that resolves to void.
   */
  const updateMessage = async (req: UpdateMessageRequest, res: Response): Promise<void> => {
    const { mid, updatedMessageText, isCodeStyle } = req.body;
    try {
      const result = await updateMessageById(mid, updatedMessageText, isCodeStyle);
      if ('error' in result) {
        throw new Error(result.error);
      }

      const messageResult = result.messages.filter(
        message => (message._id ? message._id.toString() : '') === mid,
      )[0];

      socket.emit('correspondenceUpdate', result);
      socket.emit('messageUpdate', messageResult);
      res.json(result);
    } catch (err: unknown) {
      if (err instanceof Error) {
        res.status(500).send(`Error when saving correspondence: ${err.message}`);
      } else {
        res.status(500).send(`Error when saving correspondence`);
      }
    }
  };

  /**
   * Adds a given username to a list of people who have viewed the message
   *
   * @param req The AddMessageRequest object containing the question data.
   * @param res The HTTP response object used to send back the result of the operation.
   *
   * @returns A Promise that resolves to void.
   */
  const updateMessageViews = async (
    req: UpdateMessageViewsRequest,
    res: Response,
  ): Promise<void> => {
    const { mid, username } = req.body;
    try {
      const result = await updateMessageViewsById(mid, username);
      if ('error' in result) {
        throw new Error(result.error);
      }

      const updatedCorrespondenceWithMessage = (await CorrespondenceModel.findOne({
        messages: { _id: mid },
      }).populate([{ path: 'messages', model: MessageModel }])) as Correspondence;

      socket.emit('correspondenceUpdate', updatedCorrespondenceWithMessage);
      socket.emit('messageUpdate', result);
      res.json(result);
    } catch (err: unknown) {
      if (err instanceof Error) {
        res.status(500).send(`Error when saving correspondence: ${err.message}`);
      } else {
        res.status(500).send(`Error when saving correspondence`);
      }
    }
  };

  /**
   * Updates the emoji tracker in the message with the corresponding id
   *
   * @param req The UpdateMessageEmojisRequest object containing the message id and updated emojis.
   * @param res The HTTP response object used to send back the result of the operation.
   *
   * @returns A Promise that resolves to void.
   */
  const updateMessageEmojis = async (
    req: UpdateMessageEmojisRequest,
    res: Response,
  ): Promise<void> => {
    const { mid, emojis } = req.body;
    try {
      const result = await updateMessageEmojisById(mid, emojis);
      if ('error' in result) {
        throw new Error(result.error);
      }
      socket.emit('messageUpdate', result);

      const updatedCorrespondenceWithMessage = (await CorrespondenceModel.findOne({
        messages: { _id: mid },
      }).populate([{ path: 'messages', model: MessageModel }])) as Correspondence;

      socket.emit('correspondenceUpdate', updatedCorrespondenceWithMessage);

      res.json(result);
    } catch (err: unknown) {
      if (err instanceof Error) {
        res.status(500).send(`Error when saving correspondence: ${err.message}`);
      } else {
        res.status(500).send(`Error when saving correspondence`);
      }
    }
  };

  // add appropriate HTTP verbs and their endpoints to the router
  router.get('/getMessage', getMessagesByOrder);
  router.get('/getMessageById/:qid', getMessageById);
  router.post('/addMessage', addMessage);
  router.post('/updateMessage', updateMessage);
  router.post('/updateMessageViews', updateMessageViews);
  router.post('/updateMessageEmojis', updateMessageEmojis);

  return router;
};

export default messageController;<|MERGE_RESOLUTION|>--- conflicted
+++ resolved
@@ -6,13 +6,10 @@
   AddMessageRequest,
   FakeSOSocket,
   UpdateMessageRequest,
-<<<<<<< HEAD
   Notification,
-=======
   UpdateMessageViewsRequest,
   UpdateMessageEmojisRequest,
   Correspondence,
->>>>>>> 9dd75bd4
 } from '../types';
 import {
   fetchAndIncrementMessageViewsById,
@@ -23,12 +20,9 @@
   updateMessageViewsById,
   updateMessageEmojisById,
 } from '../models/application';
-<<<<<<< HEAD
 import NotificationModel from '../models/notifications';
-=======
 import CorrespondenceModel from '../models/correspondence';
 import MessageModel from '../models/message';
->>>>>>> 9dd75bd4
 
 const messageController = (socket: FakeSOSocket) => {
   const router = express.Router();
