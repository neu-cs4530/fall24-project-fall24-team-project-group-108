import { ObjectId } from 'mongodb';
import { QueryOptions } from 'mongoose';
import bcrypt from 'bcrypt';
import {
  Answer,
  AnswerResponse,
  Badge,
  BadgeProgressResponse,
  BadgeResponse,
  Comment,
  CommentResponse,
  ModApplication,
  ModApplicationResponse,
  ModApplicationResponses,
  OrderType,
  Question,
  QuestionResponse,
  Tag,
  TagAnswerCountResponse,
  User,
  UserReport,
  UserReportResponse,
  UserReportResponses,
  UserResponse,
<<<<<<< HEAD
  Message,
  Correspondence,
  MessageResponse,
  CorrespondenceResponse,
=======
  Notification,
>>>>>>> ebdb03ab
} from '../types';
import AnswerModel from './answers';
import QuestionModel from './questions';
import MessageModel from './message';
import CorrespondenceModel from './correspondence';
import TagModel from './tags';
import CommentModel from './comments';
import BadgeModel from './badges';
import UserModel from './users';
import ModApplicationModel from './modApplication';
import BadgeProgressModel from './badgeProgresses';
import TagAnswerCountModel from './tagAnswerCounts';
<<<<<<< HEAD
import UserReportModel from './userReport';
=======
import NotificationModel from './notifications';
>>>>>>> ebdb03ab

/**
 * Parses tags from a search string.
 *
 * @param {string} search - Search string containing tags in square brackets (e.g., "[tag1][tag2]")
 *
 * @returns {string[]} - An array of tags found in the search string
 */
const parseTags = (search: string): string[] =>
  (search.match(/\[([^\]]+)\]/g) || []).map(word => word.slice(1, -1));

/**
 * Parses keywords from a search string by removing tags and extracting individual words.
 *
 * @param {string} search - The search string containing keywords and possibly tags
 *
 * @returns {string[]} - An array of keywords found in the search string
 */
const parseKeyword = (search: string): string[] =>
  search.replace(/\[([^\]]+)\]/g, ' ').match(/\b\w+\b/g) || [];

/**
 * Checks if given question contains any tags from the given list.
 *
 * @param {Question} q - The question to check
 * @param {string[]} taglist - The list of tags to check for
 *
 * @returns {boolean} - `true` if any tag is present in the question, `false` otherwise
 */
const checkTagInQuestion = (q: Question, taglist: string[]): boolean => {
  for (const tagname of taglist) {
    for (const tag of q.tags) {
      if (tagname === tag.name) {
        return true;
      }
    }
  }

  return false;
};

/**
 * Checks if any keywords in the provided list exist in a given question's title or text.
 *
 * @param {Question} q - The question to check
 * @param {string[]} keywordlist - The list of keywords to check for
 *
 * @returns {boolean} - `true` if any keyword is present, `false` otherwise.
 */
const checkKeywordInQuestion = (q: Question, keywordlist: string[]): boolean => {
  for (const w of keywordlist) {
    if (q.title.includes(w) || q.text.includes(w)) {
      return true;
    }
  }

  return false;
};

/**
 * Gets the newest questions from a list, sorted by the asking date in descending order.
 *
 * @param {Question[]} qlist - The list of questions to sort
 *
 * @returns {Question[]} - The sorted list of questions
 */
const sortQuestionsByNewest = (qlist: Question[]): Question[] =>
  qlist.sort((a, b) => {
    if (a.askDateTime > b.askDateTime) {
      return -1;
    }

    if (a.askDateTime < b.askDateTime) {
      return 1;
    }

    return 0;
  });

/**
 * Gets unanswered questions from a list, sorted by the asking date in descending order.
 *
 * @param {Question[]} qlist - The list of questions to filter and sort
 *
 * @returns {Question[]} - The filtered and sorted list of unanswered questions
 */
const sortQuestionsByUnanswered = (qlist: Question[]): Question[] =>
  sortQuestionsByNewest(qlist).filter(q => q.answers.length === 0);

/**
 * Records the most recent answer time for a question.
 *
 * @param {Question} question - The question to check
 * @param {Map<string, Date>} mp - A map of the most recent answer time for each question
 */
const getMostRecentAnswerTime = (question: Question, mp: Map<string, Date>): void => {
  // This is a private function and we can assume that the answers field is not undefined or an array of ObjectId
  const answers = question.answers as Answer[];
  answers.forEach((answer: Answer) => {
    if (question._id !== undefined) {
      const currentMostRecent = mp.get(question?._id.toString());
      if (!currentMostRecent || currentMostRecent < answer.ansDateTime) {
        mp.set(question._id.toString(), answer.ansDateTime);
      }
    }
  });
};

/**
 * Gets active questions from a list, sorted by the most recent answer date in descending order.
 *
 * @param {Question[]} qlist - The list of questions to filter and sort
 *
 * @returns {Question[]} - The filtered and sorted list of active questions
 */
const sortQuestionsByActive = (qlist: Question[]): Question[] => {
  const mp = new Map();
  qlist.forEach(q => {
    getMostRecentAnswerTime(q, mp);
  });

  return sortQuestionsByNewest(qlist).sort((a, b) => {
    const adate = mp.get(a._id?.toString());
    const bdate = mp.get(b._id?.toString());
    if (!adate) {
      return 1;
    }
    if (!bdate) {
      return -1;
    }
    if (adate > bdate) {
      return -1;
    }
    if (adate < bdate) {
      return 1;
    }
    return 0;
  });
};

/**
 * Sorts a list of questions by the number of views in descending order. First, the questions are
 * sorted by creation date (newest first), then by number of views, from highest to lowest.
 * If questions have the same number of views, the newer question will be before the older question.
 *
 * @param qlist The array of Question objects to be sorted.
 *
 * @returns A new array of Question objects sorted by the number of views.
 */
const sortQuestionsByMostViews = (qlist: Question[]): Question[] =>
  sortQuestionsByNewest(qlist).sort((a, b) => b.views.length - a.views.length);

/**
 * Adds a tag to the database if it does not already exist.
 *
 * @param {Tag} tag - The tag to add
 *
 * @returns {Promise<Tag | null>} - The added or existing tag, or `null` if an error occurred
 */
export const addTag = async (tag: Tag): Promise<Tag | null> => {
  try {
    // Check if a tag with the given name already exists
    const existingTag = await TagModel.findOne({ name: tag.name });

    if (existingTag) {
      return existingTag as Tag;
    }

    // If the tag does not exist, create a new one
    const newTag = new TagModel(tag);
    const savedTag = await newTag.save();

    return savedTag as Tag;
  } catch (error) {
    return null;
  }
};

/**
 * Adds a user to the database if they do not already exist.
 *
 * @param user - the user to add
 *
 * @returns {Promise<User | null>} - The added or existing user, or `null` if an error occurred
 */
export const addUser = async (user: User): Promise<User | null> => {
  try {
    // username must be unique
    const existingUser = await UserModel.findOne({ username: user.username });

    if (existingUser) {
      return null;
    }

    const hashedPassword = await bcrypt.hash(user.password, 5);
    // If the user does not exist, create a new one
    const newUser = new UserModel({ ...user, password: hashedPassword });
    const savedUser = await newUser.save();

    return savedUser as User;
  } catch (error) {
    return null;
  }
};

/**
 * Authenticates a user by checking their input username and password and checking the database for it.
 *
 * @param username - The input username.
 * @param password - The input password.
 *
 * @returns {Promise<User | null>} - The existing user, or `null` if an error occurred
 */
export const findUser = async (username: string, password: string): Promise<User | null> => {
  try {
    const user = await UserModel.findOne({ username });

    if (!user) {
      return null;
    }

    const passwordCorrect = await bcrypt.compare(password, user.password);
    if (!passwordCorrect) {
      return null;
    }
    return user;
  } catch (err) {
    return null;
  }
};

/**
 * Adds a mod application to the database using the information of the application provided by a user.
 *
 * @param user - the user who created the application.
 * @param applicationText - the additional information given in the application.
 *
 * @returns {Promise<ModApplicationReponse>} - The added or existing mod application, or error if an error occurred
 */
export const addModApplication = async (
  username: string,
  applicationText: string,
): Promise<ModApplicationResponse> => {
  try {
    const acceptedApplication = await ModApplicationModel.findOne({
      username,
      status: 'accepted',
    });
    if (acceptedApplication && acceptedApplication.status === 'accepted') {
      return { error: 'User is already a moderator' };
    }

    const existingApplication = await ModApplicationModel.findOne({
      username,
      status: 'unresolved',
    });
    if (existingApplication && existingApplication.status === 'unresolved') {
      return { error: 'User already created an application request' };
    }

    const newApplication = await ModApplicationModel.create({
      username,
      applicationText,
    });
    return newApplication as ModApplication;
  } catch (error) {
    return { error: 'Error when saving the mod application' };
  }
};

/**
 * Retrieves all of the moderator applications in the database.
 *
 * @returns {ModApplicationResponses} - A list of the current active ModApplications.
 */
export const fetchModApplications = async (): Promise<ModApplicationResponses> => {
  try {
    const applications = await ModApplicationModel.find({ status: 'unresolved' });
    return applications;
  } catch (error) {
    return { error: 'Error when fetching the mod application' };
  }
};

/**
 * Updates a user to make their isModerator value equal to true.
 *
 * @param username - The username of the user being updated in the db.
 * @returns {UserResponse} - The updated user object or error if an error occurred.
 */
export const updateUserModStatus = async (username: string): Promise<UserResponse> => {
  try {
    const result = await UserModel.findOneAndUpdate(
      { username },
      { $set: { isModerator: true } },
      { new: true },
    );
    if (!result) {
      throw new Error(`Failed to fetch and populate a user`);
    }
    return result;
  } catch (error) {
    return { error: `Error when fetching and populating a document: ${(error as Error).message}` };
  }
};

/**
 * Updates a specificed moderator application from the db's status.
 *
 * @param username - the username of the user's application being deleted
 * @param accepted - true if application was accepted, false otherwise.
 * @returns {ModApplicationResponse} - the updated application object or error if an error occurred.
 */
export const updateAppStatus = async (
  id: string,
  username: string,
  accepted: boolean,
): Promise<ModApplicationResponse> => {
  try {
    const status = accepted ? 'accepted' : 'rejected';
    const result = await ModApplicationModel.findOneAndUpdate(
      { _id: id, username },
      { $set: { status } },
      { new: true },
    );
    if (!result) {
      throw new Error(`No application found`);
    }
    return result;
  } catch (error) {
    return { error: `Error when updating application status: ${(error as Error).message}` };
  }
};

/**
 * Retrieves questions from the database, ordered by the specified criteria.
 *
 * @param {OrderType} order - The order type to filter the questions
 *
 * @returns {Promise<Question[]>} - Promise that resolves to a list of ordered questions
 */
export const getQuestionsByOrder = async (order: OrderType): Promise<Question[]> => {
  try {
    let qlist = [];
    if (order === 'active') {
      qlist = await QuestionModel.find({ isRemoved: false }).populate([
        { path: 'tags', model: TagModel },
        { path: 'answers', model: AnswerModel, match: { isRemoved: false } },
      ]);
      return sortQuestionsByActive(qlist);
    }
    qlist = await QuestionModel.find({ isRemoved: false }).populate([
      { path: 'tags', model: TagModel },
      { path: 'answers', model: AnswerModel, match: { isRemoved: false } },
    ]);
    if (order === 'unanswered') {
      return sortQuestionsByUnanswered(qlist);
    }
    if (order === 'newest') {
      return sortQuestionsByNewest(qlist);
    }
    return sortQuestionsByMostViews(qlist);
  } catch (error) {
    return [];
  }
};

//  * Retrieves messages from the database, ordered by the specified criteria.
//  *
//  * @param {OrderType} order - The order type to filter the messages
//  *
//  * @returns {Promise<Message[]>} - Promise that resolves to a list of ordered messages
//  */
export const getMessagesByOrder = async (order: OrderType): Promise<Message[]> => {
  const mlist = await MessageModel.find();
  return mlist;
};
/**
 * Retrieves correspondences from the database, ordered by the specified criteria.
 *
 *
 * @returns {Promise<Correspondence[]>} - Promise that resolves to a list of ordered correspondences
 */
export const getCorrespondencesByOrder = async (): Promise<Correspondence[]> => {
  const clist = await CorrespondenceModel.find().populate([
    { path: 'messages', model: MessageModel },
  ]);
  return clist;
};
/**
 * Retrieves questions from the database that were answered by the given user.
 *
 * @param string answerer - The answerer to filter the questions by
 *
 * @returns {Promise<Question[]>} - Promise that resolves to a list of ordered questions
 */
export const filterQuestionsByAnswerer = async (answerer: string): Promise<Question[]> => {
  try {
    // find all answers from the given user
    const alist = await AnswerModel.find({ ansBy: answerer });

    // find all questions that are linked to the answers
    const answerIds = alist.map(answer => answer._id);
    const qlist = await QuestionModel.find({ answers: { $in: answerIds } });

    return qlist;
  } catch (error) {
    return [];
  }
};

/**
 * Filters a list of questions by the user who asked them.
 *
 * @param qlist The array of Question objects to be filtered.
 * @param askedBy The username of the user who asked the questions.
 *
 * @returns Filtered Question objects.
 */
export const filterQuestionsByAskedBy = (qlist: Question[], askedBy: string): Question[] =>
  qlist.filter(q => q.askedBy === askedBy);

/**
 * Filters questions based on a search string containing tags and/or keywords.
 *
 * @param {Question[]} qlist - The list of questions to filter
 * @param {string} search - The search string containing tags and/or keywords
 *
 * @returns {Question[]} - The filtered list of questions matching the search criteria
 */
export const filterQuestionsBySearch = (qlist: Question[], search: string): Question[] => {
  const searchTags = parseTags(search);
  const searchKeyword = parseKeyword(search);

  if (!qlist || qlist.length === 0) {
    return [];
  }
  return qlist.filter((q: Question) => {
    if (searchKeyword.length === 0 && searchTags.length === 0) {
      return true;
    }

    if (searchKeyword.length === 0) {
      return checkTagInQuestion(q, searchTags);
    }

    if (searchTags.length === 0) {
      return checkKeywordInQuestion(q, searchKeyword);
    }

    return checkKeywordInQuestion(q, searchKeyword) || checkTagInQuestion(q, searchTags);
  });
};

/**
 * Fetches and populates a question, answer, message, or correspondence document based on the provided ID and type.
 *
 * @param {string | undefined} id - The ID of the question or answer to fetch.
 * @param {'question' | 'answer'} type - Specifies whether to fetch a question, answer, message, or correspondence
 *
 * @returns {Promise<QuestionResponse | AnswerResponse>} - Promise that resolves to the
 *          populated resposne, or an error message if the operation fails
 */
export const populateDocument = async (
  id: string | undefined,
  type: 'question' | 'answer', // | 'message' | 'correspondence',
): Promise<QuestionResponse | AnswerResponse> => {
  try {
    if (!id) {
      throw new Error('Provided ID is undefined.');
    }

    let result = null;

    if (type === 'question') {
      result = await QuestionModel.findOne({ _id: id }).populate([
        {
          path: 'tags',
          model: TagModel,
        },
        {
          path: 'answers',
          model: AnswerModel,
          populate: [
            { path: 'comments', model: CommentModel },
            { path: 'reports', model: UserReportModel },
          ],
        },
        { path: 'comments', model: CommentModel },
        { path: 'reports', model: UserReportModel },
      ]);
    } else if (type === 'answer') {
      result = await AnswerModel.findOne({ _id: id }).populate([
        { path: 'comments', model: CommentModel },
        { path: 'reports', model: UserReportModel },
      ]);
    }
    if (!result) {
      throw new Error(`Failed to fetch and populate a ${type}`);
    }
    return result;
  } catch (error) {
    return { error: `Error when fetching and populating a document: ${(error as Error).message}` };
  }
};

/**
 * Fetches a question by its ID and increments its view count.
 *
 * @param {string} qid - The ID of the question to fetch.
 * @param {string} username - The username of the user requesting the question.
 *
 * @returns {Promise<QuestionResponse | null>} - Promise that resolves to the fetched question
 *          with incremented views, null if the question is not found, or an error message.
 */
export const fetchAndIncrementQuestionViewsById = async (
  qid: string,
  username: string,
): Promise<QuestionResponse | null> => {
  try {
    const q = await QuestionModel.findOneAndUpdate(
      { _id: new ObjectId(qid) },
      { $addToSet: { views: username } },
      { new: true },
    ).populate([
      {
        path: 'tags',
        model: TagModel,
      },
      {
        path: 'answers',
        model: AnswerModel,
        populate: [
          { path: 'comments', model: CommentModel },
          { path: 'reports', model: UserReportModel },
        ],
      },
      { path: 'comments', model: CommentModel },
      { path: 'reports', model: UserReportModel },
    ]);
    return q;
  } catch (error) {
    return { error: 'Error when fetching and updating a question' };
  }
};

/**
 * Fetches a message by its ID and increments its view count.
 *
 * @param {string} mid - The ID of the message to fetch.
 * @param {string} username - The username of the user requesting the message.
 *
 * @returns {Promise<MessageResponse | null>} - Promise that resolves to the fetched message
 *          with incremented views, null if the message is not found, or an error message.
 */
export const fetchAndIncrementMessageViewsById = async (
  mid: string,
  username: string,
): Promise<MessageResponse | null> => {
  try {
    const m = await MessageModel.findOneAndUpdate(
      { _id: new ObjectId(mid) },
      { $addToSet: { views: username } },
      { new: true },
    );
    return m;
  } catch (error) {
    return { error: 'Error when fetching and updating a message' };
  }
};

/**
 * Fetches a correspondence by its ID and increments its view count.
 *
 * @param {string} cid - The ID of the correspondence to fetch.
 * @param {string} username - The username of the user requesting the correspondence.
 *
 * @returns {Promise<CorrespondenceResponse | null>} - Promise that resolves to the fetched correspondence
 *          with incremented views, null if the correspondence is not found, or an error message.
 */
export const fetchAndIncrementCorrespondenceViewsById = async (
  cid: string,
  username: string,
): Promise<CorrespondenceResponse | null> => {
  try {
    const c = await CorrespondenceModel.findOneAndUpdate(
      { _id: new ObjectId(cid) },
      { $addToSet: { views: username } },
      { new: true },
    );
    return c;
  } catch (error) {
    return { error: 'Error when fetching and updating a message' };
  }
};

/**
 * Saves a new question to the database.
 *
 * @param {Question} question - The question to save
 *
 * @returns {Promise<QuestionResponse>} - The saved question, or error message
 */
export const saveQuestion = async (question: Question): Promise<QuestionResponse> => {
  try {
    const result = await QuestionModel.create(question);
    return result;
  } catch (error) {
    return { error: 'Error when saving a question' };
  }
};

/**
 * Saves a new message to the database.
 *
 * @param {Message} message - The message to save
 *
 * @returns {Promise<MessageResponse>} - The saved message, or error message
 */
export const saveMessage = async (message: Message): Promise<MessageResponse> => {
  try {
    const result = await MessageModel.create(message);
    return result;
  } catch (error) {
    return { error: 'Error when saving a message' };
  }
};

/**
 * Saves a new correspondence to the database.
 *
 * @param {Correspondence} correspondence - The correspondence to save
 *
 * @returns {Promise<CorrespondenceResponse>} - The saved correspondence, or error message
 */
export const saveCorrespondence = async (
  correspondence: Correspondence,
): Promise<CorrespondenceResponse> => {
  try {
    const result = await CorrespondenceModel.create(correspondence);
    return result;
  } catch (error) {
    return { error: 'Error when saving a correspondence' };
  }
};

/**
 * Saves a new answer to the database.
 *
 * @param {Answer} answer - The answer to save
 *
 * @returns {Promise<AnswerResponse>} - The saved answer, or an error message if the save failed
 */
export const saveAnswer = async (answer: Answer): Promise<AnswerResponse> => {
  try {
    const result = await AnswerModel.create(answer);
    return result;
  } catch (error) {
    return { error: 'Error when saving an answer' };
  }
};

/**
 * Saves a new comment to the database.
 *
 * @param {Comment} comment - The comment to save
 *
 * @returns {Promise<CommentResponse>} - The saved comment, or an error message if the save failed
 */
export const saveComment = async (comment: Comment): Promise<CommentResponse> => {
  try {
    const result = await CommentModel.create(comment);
    return result;
  } catch (error) {
    return { error: 'Error when saving a comment' };
  }
};

/**
 * Saves a new badge to the database.
 *
 * @param {Badge} badge - The badge to save
 *
 * @returns {Promise<BadgeResponse>} - The saved badge, or error message
 */
export const saveBadge = async (badge: Badge): Promise<BadgeResponse> => {
  try {
    const result = await BadgeModel.create(badge);
    return result;
  } catch (error) {
    return { error: 'Error when saving a badge' };
  }
};

/**
 * Retrieves all badges from the database.
 *
 * @returns {Promise<Badge[]>} - Promise that resolves to a list of badges
 */
export const getAllBadges = async (): Promise<Badge[]> => {
  try {
    const badges = await BadgeModel.find().exec();
    return badges;
  } catch (error) {
    return [];
  }
};

/**
 * Retrieves all badges earned from a user from the database.
 *
 * @returns {Promise<Badge[]>} - Promise that resolves to a list of badges
 */
export const getBadgesByUser = async (username: string): Promise<Badge[]> => {
  try {
    // find all badgeProgresses where the user has hit the targetValue
    const badgeProgresses = await BadgeProgressModel.aggregate([
      {
        $match: {
          user: username,
          $expr: { $gte: ['$currentValue', '$targetValue'] },
        },
      },
    ]);

    // find the badges that correspond to this badgeprogress
    const badgeIds = badgeProgresses.map(progress => progress.badge);
    const badges = await BadgeModel.find({
      _id: { $in: badgeIds },
    });

    return badges;
  } catch (error) {
    return [];
  }
};

/**
 * Retrieves all users who have earned a given badge.
 *
 * @returns {Promise<String[]>} - Promise that resolves to a list of usernames
 */
export const getBadgeUsers = async (badgeName: string): Promise<string[]> => {
  try {
    const badge = await BadgeModel.findOne({ name: badgeName });

    // return empty array if error
    if (!badge || !badge.users || badge.users.length === 0) {
      return [];
    }

    // map users to usernames
    const userIds = badge.users;
    const users = await UserModel.find({ _id: { $in: userIds } }).select('username');
    const usernames = users.map(user => user.username);
    return usernames;
  } catch (error) {
    return [];
  }
};

/**
 * Saves a new report to the database.
 *
 * @param {UserReport} report - The report to save
 *
 * @returns {Promise<UserReportResponse>} - The saved comment, or an error message if the save failed
 */
export const saveUserReport = async (report: UserReport): Promise<UserReportResponse> => {
  try {
    if (!report || !report.text || !report.reportBy || !report.reportDateTime) {
      throw new Error('Invalid report');
    }
    const result = await UserReportModel.create(report);
    return result;
  } catch (error) {
    return { error: `Error when saving a comment: ${(error as Error).message}` };
  }
};

/**
 * Processes a list of tags by removing duplicates, checking for existing tags in the database,
 * and adding non-existing tags. Returns an array of the existing or newly added tags.
 * If an error occurs during the process, it is logged, and an empty array is returned.
 *
 * @param tags The array of Tag objects to be processed.
 *
 * @returns A Promise that resolves to an array of Tag objects.
 */
export const processTags = async (tags: Tag[]): Promise<Tag[]> => {
  try {
    // Extract unique tag names from the provided tags array using a Set to eliminate duplicates
    const uniqueTagNamesSet = new Set(tags.map(tag => tag.name));

    // Create an array of unique Tag objects by matching tag names
    const uniqueTags = [...uniqueTagNamesSet].map(
      name => tags.find(tag => tag.name === name)!, // The '!' ensures the Tag is found, assuming no undefined values
    );

    // Use Promise.all to asynchronously process each unique tag.
    const processedTags = await Promise.all(
      uniqueTags.map(async tag => {
        const existingTag = await TagModel.findOne({ name: tag.name });

        if (existingTag) {
          return existingTag; // If tag exists, return it as part of the processed tags
        }

        const addedTag = await addTag(tag);
        if (addedTag) {
          return addedTag; // If the tag does not exist, attempt to add it to the database
        }

        // Throwing an error if addTag fails
        throw new Error(`Error while adding tag: ${tag.name}`);
      }),
    );

    return processedTags;
  } catch (error: unknown) {
    // Log the error for debugging purposes
    const errorMessage = error instanceof Error ? error.message : 'Unknown error';
    // eslint-disable-next-line no-console
    console.log('An error occurred while adding tags:', errorMessage);
    return [];
  }
};

/**
 * Adds a vote to a question.
 *
 * @param qid The ID of the question to add a vote to.
 * @param username The username of the user who voted.
 * @param type The type of vote to add, either 'upvote' or 'downvote'.
 *
 * @returns A Promise that resolves to an object containing either a success message or an error message,
 *          along with the updated upVotes and downVotes arrays.
 */
export const addVoteToQuestion = async (
  qid: string,
  username: string,
  type: 'upvote' | 'downvote',
): Promise<{ msg: string; upVotes: string[]; downVotes: string[] } | { error: string }> => {
  let updateOperation: QueryOptions;

  if (type === 'upvote') {
    updateOperation = [
      {
        $set: {
          upVotes: {
            $cond: [
              { $in: [username, '$upVotes'] },
              { $filter: { input: '$upVotes', as: 'u', cond: { $ne: ['$$u', username] } } },
              { $concatArrays: ['$upVotes', [username]] },
            ],
          },
          downVotes: {
            $cond: [
              { $in: [username, '$upVotes'] },
              '$downVotes',
              { $filter: { input: '$downVotes', as: 'd', cond: { $ne: ['$$d', username] } } },
            ],
          },
        },
      },
    ];
  } else {
    updateOperation = [
      {
        $set: {
          downVotes: {
            $cond: [
              { $in: [username, '$downVotes'] },
              { $filter: { input: '$downVotes', as: 'd', cond: { $ne: ['$$d', username] } } },
              { $concatArrays: ['$downVotes', [username]] },
            ],
          },
          upVotes: {
            $cond: [
              { $in: [username, '$downVotes'] },
              '$upVotes',
              { $filter: { input: '$upVotes', as: 'u', cond: { $ne: ['$$u', username] } } },
            ],
          },
        },
      },
    ];
  }

  try {
    const result = await QuestionModel.findOneAndUpdate({ _id: qid }, updateOperation, {
      new: true,
    });

    if (!result) {
      return { error: 'Question not found!' };
    }

    let msg = '';

    if (type === 'upvote') {
      msg = result.upVotes.includes(username)
        ? 'Question upvoted successfully'
        : 'Upvote cancelled successfully';
    } else {
      msg = result.downVotes.includes(username)
        ? 'Question downvoted successfully'
        : 'Downvote cancelled successfully';
    }

    return {
      msg,
      upVotes: result.upVotes || [],
      downVotes: result.downVotes || [],
    };
  } catch (err) {
    return {
      error:
        type === 'upvote'
          ? 'Error when adding upvote to question'
          : 'Error when adding downvote to question',
    };
  }
};

/**
 * Adds an answer to a question.
 *
 * @param {string} qid - The ID of the question to add an answer to
 * @param {Answer} ans - The answer to add
 *
 * @returns {Promise<QuestionResponse>} - The updated question or an error message
 */
export const addAnswerToQuestion = async (qid: string, ans: Answer): Promise<QuestionResponse> => {
  try {
    if (!ans || !ans.text || !ans.ansBy || !ans.ansDateTime) {
      throw new Error('Invalid answer');
    }
    const result = await QuestionModel.findOneAndUpdate(
      { _id: qid },
      { $push: { answers: { $each: [ans._id], $position: 0 } } },
      { new: true },
    );
    if (result === null) {
      throw new Error('Error when adding answer to question');
    }
    return result;
  } catch (error) {
    return { error: 'Error when adding answer to question' };
  }
};

/**
 * Adds a message to a correspondence.
 *
 * @param {string} cid - The ID of the correspondence to add a message to
 * @param {Message} message - The message to add
 *
 * @returns Promise<CorrespondenceResponse> - The updated correspondence or an error message
 */
export const addMessageToCorrespondence = async (
  cid: string,
  message: Message,
): Promise<CorrespondenceResponse> => {
  try {
    if (
      !message ||
      !message.messageText ||
      !message.messageBy ||
      !message.messageTo ||
      !message.messageDateTime
    ) {
      throw new Error('Invalid message');
    }
    const result = await CorrespondenceModel.findOneAndUpdate(
      { _id: cid },
      { $push: { messages: { $each: [message._id] } } },
      // { $push: { messages: { $each: [message._id], $position: 0 } } },
      { new: true },
    ).populate([{ path: 'messages', model: MessageModel }]);
    if (result === null) {
      throw new Error('Error when adding message to correspondence');
    }
    return result;
  } catch (error) {
    return { error: 'Error when adding message to correspondence' };
  }
};

/**
 * Updates a correspondence for the given id.
 *
 * @param {string} cid - The ID of the correspondence to update
 * @param {string[]} updatedMessageMembers - The updated list of members in the correspondence
 *
 * @returns Promise<CorrespondenceResponse> - The updated correspondence or an error message
 */
export const updateCorrespondenceById = async (
  cid: string,
  updatedMessageMembers: string[],
): Promise<CorrespondenceResponse> => {
  try {
    const result = await CorrespondenceModel.findOneAndUpdate(
      { _id: cid },
      { $set: { messageMembers: [...updatedMessageMembers] } },
    ).populate([{ path: 'messages', model: MessageModel }]);
    if (result === null) {
      throw new Error('Error when updating correspondence');
    }
    return result;
  } catch (error) {
    return { error: 'Error when updating correspondence' };
  }
};

/**
 * Updates a message for the given id.
 *
 * @param {string} mid - The ID of the message to update
 * @param {string} updatedMessageText - The updated message text for the message
 *
 * @returns Promise<CorrespondenceResponse> - The correspondence with the update message or an error message
 */
export const updateMessageById = async (
  mid: string,
  updatedMessageText: string,
  isCodeStyle: boolean,
): Promise<CorrespondenceResponse> => {
  try {
    const result = await MessageModel.findOneAndUpdate(
      { _id: mid },
      { $set: { messageText: updatedMessageText, isCodeStyle } },
      { returnDocument: 'after' },
    );
    if (result === null) {
      throw new Error('Error when updating message');
    }

    const updatedCorrespondenceWithMessage = (await CorrespondenceModel.findOne({
      messages: { _id: mid },
    }).populate([{ path: 'messages', model: MessageModel }])) as Correspondence;

    if (!updatedCorrespondenceWithMessage) {
      return { error: 'Error when retrieving updated correspondence' };
    }

    // console.log(updatedCorrespondenceWithMessage);

    return updatedCorrespondenceWithMessage;
  } catch (error) {
    return { error: 'Error when updating message' };
  }
};

/**
 * Adds a comment to a question or answer.
 *
 * @param id The ID of the question or answer to add a comment to
 * @param type The type of the comment, either 'question' or 'answer'
 * @param comment The comment to add
 *
 * @returns A Promise that resolves to the updated question or answer, or an error message if the operation fails
 */
export const addComment = async (
  id: string,
  type: 'question' | 'answer',
  comment: Comment,
): Promise<QuestionResponse | AnswerResponse> => {
  try {
    if (!comment || !comment.text || !comment.commentBy || !comment.commentDateTime) {
      throw new Error('Invalid comment');
    }
    let result: QuestionResponse | AnswerResponse | null;
    if (type === 'question') {
      result = await QuestionModel.findOneAndUpdate(
        { _id: id },
        { $push: { comments: { $each: [comment._id] } } },
        { new: true },
      );
    } else {
      result = await AnswerModel.findOneAndUpdate(
        { _id: id },
        { $push: { comments: { $each: [comment._id] } } },
        { new: true },
      );
    }
    if (result === null) {
      throw new Error('Failed to add comment');
    }
    return result;
  } catch (error) {
    return { error: `Error when adding comment: ${(error as Error).message}` };
  }
};

/**
 * Adds a report to a question or answer.
 *
 * @param id - The ID of the question or answer to add a report to
 * @param type - The type of the report, either 'question' or 'answer'
 * @param report - The report to add
 *
 * @returns A Promise that resolves to the updated question or answer, or an error message if the operation fails
 */
export const addReport = async (
  id: string,
  type: 'question' | 'answer',
  report: UserReport,
): Promise<QuestionResponse | AnswerResponse> => {
  try {
    if (!report || !report.text || !report.reportBy || !report.reportDateTime) {
      throw new Error('Invalid report');
    }
    let result: QuestionResponse | AnswerResponse | null;
    if (type === 'question') {
      result = await QuestionModel.findOneAndUpdate(
        { _id: id },
        { $push: { reports: { $each: [report._id] } } },
        { new: true },
      );
    } else {
      result = await AnswerModel.findOneAndUpdate(
        { _id: id },
        { $push: { reports: { $each: [report._id] } } },
        { new: true },
      );
    }
    if (result === null) {
      throw new Error('Failed to add report');
    }
    return result;
  } catch (error) {
    return { error: `Error when adding report: ${(error as Error).message}` };
  }
};

/**
 * Retrieves all of the Questions and Answers in the database with unresolved reports that are not removed.
 * @param type - The type of the object, either question or answer.
 *
 * @returns {UserReportResponses} - A list of Questions containing the reported Questions and Answers.
 */
export const fetchUnresolvedReports = async (
  type: 'question' | 'answer',
): Promise<UserReportResponses> => {
  try {
    if (type === 'question') {
      const reportedQuestions = await QuestionModel.find({
        reports: { $exists: true, $not: { $size: 0 } },
      }).populate([{ path: 'reports', model: UserReportModel, match: { status: 'unresolved' } }]);
      return reportedQuestions;
    }
    if (type === 'answer') {
      const qWithReportedAns = await QuestionModel.find({
        answers: { $exists: true, $not: { $size: 0 } },
      }).populate([
        {
          path: 'answers',
          model: AnswerModel,
          populate: [{ path: 'reports', model: UserReportModel, match: { status: 'unresolved' } }],
        },
      ]);
      const filteredQ = qWithReportedAns.map(question => {
        question.answers = (question.answers as Answer[]).filter(
          answer => answer.reports && answer.reports.length > 0,
        );
        return question;
      });
      return filteredQ;
    }
    return [];
  } catch (error) {
    return { error: 'Error when fetching the reported objects' };
  }
};

/**
 * Adds the id of the removed reportedPost to the User's infractions list.
 *
 * @param reportedPost - The Question/Answer that was reported.
 * @param postId - The id of the post to query in the database.
 *
 * @returns {UserResponse} - Returns the updated user or an error if an error occurred.
 */
export const addUserInfraction = async (
  reportedPost: Question | Answer,
  postId: string,
): Promise<UserResponse> => {
  try {
    const username = 'askedBy' in reportedPost ? reportedPost.askedBy : reportedPost.ansBy;
    const result = await UserModel.findOneAndUpdate(
      { username },
      { $push: { infractions: postId } },
      { new: true },
    );
    if (!result) {
      throw new Error(`No answer found`);
    }
    return result;
  } catch (error) {
    return { error: 'Error when adding user infraction' };
  }
};

/**
 * Updates the post's removal status.
 *
 * @param post - The Question/Answer to be updated.
 * @param postId - The id of the post to query in the database.
 * @param type - The type of the post, either question or answer.
 * @param isRemoved - True if the moderator removed the question or answer, true otherwise.
 *
 * @returns {boolean} - True if the status was successfully changed, false otherwise.
 */
export const updatePostRemovalStatus = async (
  post: Question | Answer,
  postId: string,
  type: 'question' | 'answer',
  isRemoved: boolean,
): Promise<QuestionResponse | AnswerResponse> => {
  try {
    let result: QuestionResponse | AnswerResponse | null;
    if (type === 'question' && isRemoved === true) {
      result = await QuestionModel.findOneAndUpdate(
        { _id: postId },
        { $set: { isRemoved: true } },
        { new: true },
      );
    } else if (type === 'answer' && isRemoved === true) {
      result = await AnswerModel.findOneAndUpdate(
        { _id: postId },
        { $set: { isRemoved: true } },
        { new: true },
      );
    } else {
      result = post;
    }

    if (result === null) {
      throw new Error(`Failed to remove post`);
    }

    return result;
  } catch (error) {
    return { error: `Error when removing the post: ${(error as Error).message}` };
  }
};

/**
 * Updates the status of a report based on moderator decision.
 *
 * @param reportedPost - The Question/Answer that was reported.
 * @param postId - The id of the post to query in the database.
 * @param type - The type of the object, either question or answer.
 * @param isRemoved - True if the moderator removed the question or answer, true otherwise.
 *
 * @returns {QuestionResponse | AnswerResponse} - Returns the updated question/answer, or an error if an error occurred.
 */
export const updateReportStatus = async (
  reportedPost: Question | Answer,
  postId: string,
  type: 'question' | 'answer',
  isRemoved: boolean,
): Promise<QuestionResponse | AnswerResponse> => {
  try {
    const status = isRemoved ? 'removed' : 'dismissed';

    if (reportedPost.reports.length > 0) {
      const reportPromises = reportedPost.reports.map(async (report: UserReport) => {
        const reportId = report._id;
        return UserReportModel.findOneAndUpdate({ _id: reportId }, { status }, { new: true });
      });

      await Promise.all(reportPromises);
    }

    // if the report is accepted and the post is removed, add that post to the user who posted's infractions list
    if (status === 'removed') {
      await addUserInfraction(reportedPost, postId);
    }

    // Remove the associated reported post if removed, otherwise retain original post
    const result = await updatePostRemovalStatus(reportedPost, postId, type, isRemoved);
    return result;
  } catch (error) {
    return { error: `Error when resolving the reported object: ${(error as Error).message}` };
  }
};

/**
 * Gets a map of tags and their corresponding question counts.
 *
 * @returns {Promise<Map<string, number> | null | { error: string }>} - A map of tags to their
 *          counts, `null` if there are no tags in the database, or the error message.
 */
export const getTagCountMap = async (): Promise<Map<string, number> | null | { error: string }> => {
  try {
    const tlist = await TagModel.find();
    const qlist = await QuestionModel.find().populate({
      path: 'tags',
      model: TagModel,
    });

    if (!tlist || tlist.length === 0) {
      return null;
    }

    const tmap = new Map(tlist.map(t => [t.name, 0]));

    if (qlist != null && qlist !== undefined && qlist.length > 0) {
      qlist
        .filter(q => !q.isRemoved)
        .forEach(q => {
          q.tags.forEach(t => {
            tmap.set(t.name, (tmap.get(t.name) || 0) + 1);
          });
        });
    }

    for (const [key, value] of tmap) {
      if (value === 0) {
        tmap.delete(key);
      }
    }

    return tmap;
  } catch (error) {
    return { error: 'Error when construction tag map' };
  }
};

/**
 * Updates the badgeProgress for a user and a given category.
 *
 * @param {string} username - The username to update
 * @param {category} ans - The category of badge to update
 *
 * @returns Promise<BadgeProgressResponse> - The updated badgeProgress or an error message
 */
export const updateBadgeProgress = async (
  username: string,
  category: string,
): Promise<BadgeProgressResponse> => {
  try {
    const badgeProgresses = await BadgeProgressModel.find({ user: username, category });

    if (badgeProgresses.length === 0) {
      // if no existing badgeProgresses, create new ones for all badges in the given category
      const badges = await BadgeModel.find({ category });

      // create a badgeprogress for all badges
      await Promise.all(
        badges.map(async badge => {
          await BadgeProgressModel.create({
            user: username,
            badge: badge._id,
            category,
            targetValue: badge.targetValue,
            currentValue: 1,
          });
        }),
      );
    } else {
      // loop through all badgeProgresses and increment their values by one
      await Promise.all(
        badgeProgresses.map(async badgeProgress => {
          badgeProgress.currentValue += 1;
          await badgeProgress.save();

          // if the user just acquired the badge,
          // add them to the badge's list
          if (badgeProgress.currentValue === badgeProgress.targetValue) {
            const user = await UserModel.findOne({ username });
            if (user) {
              await BadgeModel.findOneAndUpdate(
                { _id: badgeProgress.badge },
                { $addToSet: { users: user._id } },
                { new: true },
              );
            }
          }
          return badgeProgress;
        }),
      );
    }

    return badgeProgresses;
  } catch (error) {
    return { error: 'Error when updating badge progress' };
  }
};

/**
 * Updates the tagAnswerCounts for a user and a given question.
 *
 * @param {string} user - The username to update
 * @param {string} qid - The id of question to update
 *
 * @returns Promise<void> - The updated badgeProgress or an error message
 */
export const updateTagAnswers = async (
  username: string,
  qid: string,
): Promise<TagAnswerCountResponse> => {
  try {
    // all tags associated with the question
    const question = await QuestionModel.findById(qid).exec();
    if (!question) {
      return { error: 'Question not found' };
    }

    const updatePromises = question.tags.map(async tagId => {
      const tagAnswerCount = await TagAnswerCountModel.findOne({
        user: username,
        tag: tagId,
      }).exec();

      if (tagAnswerCount) {
        // if it exists, update the count
        tagAnswerCount.count += 1;
        return tagAnswerCount.save();
      }
      // create a new TagAnswerCount
      return TagAnswerCountModel.create({
        tag: tagId,
        user: username,
        count: 1,
      });
    });

    await Promise.all(updatePromises);
    return question;
  } catch (error) {
    return { error: 'Error when updating tag progress' };
  }
};

/**
 * Saves a new answer notification to the database.
 *
 * @param {string} qid - The id of the question related to the answer
 * @param {Answer} answer - The answer info related to the notification
 *
 * @returns {Promise<Notification>} - The saved answer, or an error message if the save failed
 */
export const saveAnswerNotification = async (
  qid: string,
  ansInfo: Answer,
): Promise<Notification> => {
  // find the user to alert about their question being answered
  const question = await QuestionModel.findById(qid).exec();
  if (!question) {
    throw new Error('Question not found');
  }

  const authorUsername = question.askedBy;

  // create the notification for the question author
  const notification: Notification = {
    user: authorUsername,
    type: 'answer',
    caption: `${ansInfo.ansBy} answered your question`,
    read: false,
    createdAt: new Date(),
    redirectUrl: `/question/${qid}`,
  };

  // save the notification to the db
  const savedNotification = await NotificationModel.create(notification);
  return savedNotification;
};

/**
 * Saves a new comment question notification to the database.
 *
 * @param {string} id - The id of the question related to the comment
 * @param {Comment} comment - The comment info related to the notification
 *
 * @returns {Promise<Notification>} - The saved notif, or an error message if the save failed
 */
export const saveQuestionCommentNotification = async (
  id: string,
  comment: Comment,
): Promise<Notification> => {
  // if its a question, notify the question author
  const question = await QuestionModel.findById(id).exec();
  if (!question) {
    throw new Error('Question not found');
  }

  const authorUsername = question.askedBy;

  // Create the notification
  const notification: Notification = {
    user: authorUsername,
    type: 'comment',
    caption: `${comment.commentBy} commented on your question`,
    read: false,
    createdAt: new Date(),
    redirectUrl: `/question/${id}`,
  };

  // Save the notification to the DB
  const savedNotification = await NotificationModel.create(notification);

  if ('error' in savedNotification) {
    throw new Error(savedNotification.error as string);
  }
  return savedNotification;
};

/**
 * Saves a new comment answer notification to the database.
 *
 * @param {string} id - The id of the answer related to the comment
 * @param {Comment} comment - The comment info related to the notification
 *
 * @returns {Promise<Notification>} - The saved notif, or an error message if the save failed
 */
export const saveAnswerCommentNotification = async (
  id: string,
  comment: Comment,
): Promise<Notification> => {
  const answer = await AnswerModel.findById(id).exec();
  if (!answer) {
    throw new Error('Answer not found');
  }

  // Find the question
  const answerQuestion = await QuestionModel.findOne({
    answers: new ObjectId(id),
  }).exec();

  if (!answerQuestion) {
    throw new Error('Question not found for the answer');
  }

  const authorUsername = answer.ansBy;
  const qid = answerQuestion._id.toString();

  // Create the notification
  const notification: Notification = {
    user: authorUsername,
    type: 'comment',
    caption: `${comment.commentBy} commented on your answer`,
    read: false,
    createdAt: new Date(),
    redirectUrl: `/question/${qid}`,
  };

  // Save the notification to the DB
  const savedNotification = await NotificationModel.create(notification);

  if ('error' in savedNotification) {
    throw new Error(savedNotification.error as string);
  }
  return savedNotification;
};<|MERGE_RESOLUTION|>--- conflicted
+++ resolved
@@ -22,14 +22,11 @@
   UserReportResponse,
   UserReportResponses,
   UserResponse,
-<<<<<<< HEAD
   Message,
   Correspondence,
   MessageResponse,
   CorrespondenceResponse,
-=======
   Notification,
->>>>>>> ebdb03ab
 } from '../types';
 import AnswerModel from './answers';
 import QuestionModel from './questions';
@@ -42,11 +39,8 @@
 import ModApplicationModel from './modApplication';
 import BadgeProgressModel from './badgeProgresses';
 import TagAnswerCountModel from './tagAnswerCounts';
-<<<<<<< HEAD
 import UserReportModel from './userReport';
-=======
 import NotificationModel from './notifications';
->>>>>>> ebdb03ab
 
 /**
  * Parses tags from a search string.
