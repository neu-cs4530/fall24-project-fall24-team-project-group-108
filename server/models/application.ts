--- conflicted
+++ resolved
@@ -346,7 +346,6 @@
 };
 
 /**
-<<<<<<< HEAD
  * Updates a user's profile picture.
  *
  * @param username - The username of the user being updated in the db.
@@ -416,10 +415,7 @@
 };
 
 /**
- * Removes a specificed moderator application from the db.
-=======
  * Updates a specificed moderator application from the db's status.
->>>>>>> 9a325af5
  *
  * @param username - the username of the user's application being deleted
  * @param accepted - true if application was accepted, false otherwise.
