import NotificationsOffIcon from '@mui/icons-material/NotificationsOffTwoTone';
import NotificationsIcon from '@mui/icons-material/Notifications';
import NotificationsActiveIcon from '@mui/icons-material/NotificationsActive';
import AccountBoxIcon from '@mui/icons-material/AccountBox';
import useHeader from '../../hooks/useHeader';
import './index.css';

interface HeaderProps {
  toggleNotifications: () => void;
  newNotification: boolean;
  dndStatus: boolean;
}

/**
 * Header component that renders the main title and a search bar.
 * The search bar allows the user to input a query and navigate to the search results page
 * when they press Enter.
 */
const Header = ({ toggleNotifications, newNotification, dndStatus }: HeaderProps) => {
  const { val, handleInputChange, handleKeyDown, user, goToProfile } = useHeader();

  let notificationIcon;

  if (dndStatus) {
    // If dnd, show dnd icon
    notificationIcon = (
      <NotificationsOffIcon
        onClick={toggleNotifications}
        sx={{
          fontSize: 40,
          color: 'red',
        }}
      />
    );
  } else if (newNotification) {
    // If there are new notifications, show active icon
    notificationIcon = (
      <NotificationsActiveIcon
        onClick={toggleNotifications}
        sx={{
          fontSize: 40,
          color: '#64ade1',
        }}
      />
    );
  } else {
    // Show regular icon
    notificationIcon = (
      <NotificationsIcon
        onClick={toggleNotifications}
        sx={{
          'fontSize': 40,
          'color': '#363845',
          '&:hover': {
            color: '#64ade1',
          },
        }}
      />
    );
  }

  return (
    <div id='header' className='header'>
<<<<<<< HEAD
      <div className='user-greeting'>Hi, {user.username}!</div>
      <div className='left-header'>
        <input
          id='searchBar'
          placeholder='Search ...'
          type='text'
          value={val}
          onChange={handleInputChange}
          onKeyDown={handleKeyDown}
          style={{ height: '40%', width: '80%' }}
        />
        <div className='notifications-wrapper'>{notificationIcon}</div>
        <AccountBoxIcon
          onClick={goToProfile}
          sx={{
            'fontSize': 40,
            'color': '#363845',
            '&:hover': {
              color: '#64ade1', // Color change on hover
            },
          }}
        />
      </div>
=======
      <div></div>
      <div className='logo-section'>
        <img src='/codescout.png' alt='Logo' style={{ width: '60px', height: '60px' }}></img>
        <div className='title'>Code Scout</div>
      </div>
      <input
        id='searchBar'
        placeholder='Search ...'
        type='text'
        value={val}
        onChange={handleInputChange}
        onKeyDown={handleKeyDown}
      />
>>>>>>> 9dd75bd4
    </div>
  );
};

export default Header;<|MERGE_RESOLUTION|>--- conflicted
+++ resolved
@@ -61,7 +61,6 @@
 
   return (
     <div id='header' className='header'>
-<<<<<<< HEAD
       <div className='user-greeting'>Hi, {user.username}!</div>
       <div className='left-header'>
         <input
@@ -84,22 +83,11 @@
             },
           }}
         />
-      </div>
-=======
-      <div></div>
-      <div className='logo-section'>
+        <div className='logo-section'>
         <img src='/codescout.png' alt='Logo' style={{ width: '60px', height: '60px' }}></img>
         <div className='title'>Code Scout</div>
+        </div>
       </div>
-      <input
-        id='searchBar'
-        placeholder='Search ...'
-        type='text'
-        value={val}
-        onChange={handleInputChange}
-        onKeyDown={handleKeyDown}
-      />
->>>>>>> 9dd75bd4
     </div>
   );
 };
