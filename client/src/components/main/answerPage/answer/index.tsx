--- conflicted
+++ resolved
@@ -1,13 +1,9 @@
 import { handleHyperlink } from '../../../../tool';
 import CommentSection from '../../commentSection';
 import './index.css';
-import { Comment } from '../../../../types';
-<<<<<<< HEAD
 import ProfileHover from '../../accountPage/profileHover';
 import useAnswerView from '../../../../hooks/useAnswerView';
-=======
 import useModStatus from '../../../../hooks/useModStatus';
->>>>>>> 9a325af5
 
 /**
  * Interface representing the props for the AnswerView component.
@@ -44,11 +40,6 @@
  * @param handleRemove Function to remove an answer.
  * @param isReported True if user already reported answer.
  */
-<<<<<<< HEAD
-const AnswerView = ({ text, ansBy, meta, comments, handleAddComment }: AnswerProps) => {
-  const { isHovered, iconDetails, handleAuthorClick, setIsHovered, handleHoverEnter, badges } =
-    useAnswerView(ansBy);
-=======
 const AnswerView = ({
   text,
   ansBy,
@@ -59,6 +50,8 @@
   handleRemove,
   isReported,
 }: AnswerProps) => {
+  const { isHovered, iconDetails, handleAuthorClick, setIsHovered, handleHoverEnter, badges } =
+    useAnswerView(ansBy);
   const { moderatorStatus } = useModStatus();
   const navigate = useNavigate();
 
@@ -68,7 +61,6 @@
   const handleAuthorClick = () => {
     navigate(`/account/${ansBy}`); // Assuming you have an ID for the author
   };
->>>>>>> 9a325af5
 
   return (
     <div className='answer right_padding'>
