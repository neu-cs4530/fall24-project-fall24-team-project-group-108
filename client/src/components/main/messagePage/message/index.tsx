--- conflicted
+++ resolved
@@ -43,53 +43,6 @@
   } = useMessageView(message);
 
   return (
-<<<<<<< HEAD
-    <div className='message right_padding'>
-      <div className='messageBy'>{message.messageBy}</div>
-      {!isEditing ? (
-        <div className={isCodeStyle ? 'messageTextCodeStyle' : 'messageText'}>{editingText}</div>
-      ) : (
-        <div className='messageTextEdit'>
-          <button
-            className='messageTextEditCodeStyleButton'
-            onClick={() => setIsCodeStyle(!isCodeStyle)}>
-            {'<Code> Style'}
-          </button>
-          <textarea
-            className={isCodeStyle ? 'messageTextEditBoxCodeStyle' : 'messageTextEditBox'}
-            placeholder='New Message...'
-            value={editingText}
-            onChange={e => setEditingText(e.target.value)}
-          />
-          <button
-            className='messageTextEditSaveButton'
-            onClick={() => setSaveClicked(!saveClicked)}>
-            Save
-          </button>
-        </div>
-      )}
-      {user.username === message.messageBy ? (
-        <button
-          className='editMessageButton'
-          disabled={isEditing}
-          onClick={() => setIsEditing(!isEditing)}>
-          Edit
-        </button>
-      ) : (
-        <div className='editMessageButton'></div>
-      )}
-      {user.username === message.messageBy ? (
-        <button
-          className='deleteMessageButton'
-          disabled={isDeleted}
-          onClick={() => setIsDeleted(true)}>
-          Delete
-        </button>
-      ) : (
-        <div className='deleteMessageButton'></div>
-      )}
-      <div className='messageDate'>{getMetaData(new Date(message.messageDateTime))}</div>
-=======
     <div className='messageContainer'>
       <div className='message right_padding'>
         <div className='messageBy'>{message.messageBy}</div>
@@ -118,13 +71,6 @@
             </button>
           </div>
         )}
-        {/* <div className='codeStyle'>{message.messageText}</div> */}
-        {/* <textarea
-        className='messageText'
-        placeholder='New Message...'
-        value={message.messageText}
-        // onChange={e => setMessageText(e.target.value)}
-      /> */}
         {user.username === message.messageBy ? (
           <button
             className='editMessageButton'
@@ -173,7 +119,6 @@
           <button onClick={handleDownloadFile}>{`Download ${currentMessage.fileName}`}</button>{' '}
         </div>
       ) : null}
->>>>>>> 9dd75bd4
     </div>
   );
 };
