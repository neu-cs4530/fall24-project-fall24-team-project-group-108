--- conflicted
+++ resolved
@@ -1,13 +1,9 @@
 .question {
   display: flex;
   flex-direction: row;
-<<<<<<< HEAD
   border-top: #8b8b8b 1px solid;
   margin-left: 4%;
   margin-right: 4%;
-=======
-  border-top: #000000 1px dashed;
-  position: relative; /* Make sure the parent is positioned for absolute children */
 }
 
 .profile-hover-container {
@@ -23,7 +19,6 @@
 .profile-hover-container.show {
   visibility: visible;
   opacity: 1; /* Make visible when hover state is true */
->>>>>>> 9dd75bd4
 }
 
 .postStats {
