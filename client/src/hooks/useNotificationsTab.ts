import { useState } from 'react';
import { Notification } from '../types';
import { markNotificationAsRead } from '../services/notificationService';

interface UseNotificationsTabProps {
  handleUpdate: (notification: Notification) => void;
  initialUnreadNotifications: Notification[];
  initialReadNotifications: Notification[];
  handleClick: (url: string) => void;
}

/**
 * Custom hook to handle logic for notifications tab
 *
 * @returns activeTab - The state holding the tab being viewed.
 * @returns handleTabChange - Handler to toggle between tags.
 * @returns unreadNotifications - The current unread notifs.
 * @returns readNotifications - The current read notifs.
 * @returns handleNotificationClick - Handler to deal with reading a new notif.
 */
const useNotificationsTab = ({
  handleUpdate,
  initialUnreadNotifications,
  initialReadNotifications,
  handleClick,
}: UseNotificationsTabProps) => {
  const [activeTab, setActiveTab] = useState<'unread' | 'read'>('unread');
  const [unreadNotifications, setUnreadNotifications] = useState(initialUnreadNotifications);
  const [readNotifications, setReadNotifications] = useState(initialReadNotifications);

  /**
   * handles toggling between unread and read notification tabs
   *
   * @param tab the tab to switch to
   */
  const handleTabChange = (tab: 'unread' | 'read') => {
    setActiveTab(tab);
  };

  /**
   * handles actions after clicking on an unread notification
   *
   * @param notification the notification being read
   * @param url redirect url
   */
  const handleNotificationClick = async (notification: Notification, url: string) => {
    try {
      // Mark the notification as read
      await markNotificationAsRead(notification._id as string);

      // Update local state to move the notification from unread to read
      setUnreadNotifications(prevUnread => prevUnread.filter(n => n._id !== notification._id));
      setReadNotifications(prevRead => [notification, ...prevRead]);
      handleUpdate(notification);

      // Navigate to the notification URL
<<<<<<< HEAD
      handleClick(notification.redirectUrl);
    } catch (e) {
      throw new Error('Error fetching data');
=======
      handleClick(url);
    } catch (error) {
      // eslint-disable-next-line no-console
      console.error('Failed to mark notification as read:', error);
>>>>>>> 98673087
    }
  };

  return {
    activeTab,
    handleTabChange,
    unreadNotifications,
    readNotifications,
    handleNotificationClick,
  };
};

export default useNotificationsTab;<|MERGE_RESOLUTION|>--- conflicted
+++ resolved
@@ -54,16 +54,9 @@
       handleUpdate(notification);
 
       // Navigate to the notification URL
-<<<<<<< HEAD
-      handleClick(notification.redirectUrl);
-    } catch (e) {
-      throw new Error('Error fetching data');
-=======
       handleClick(url);
     } catch (error) {
-      // eslint-disable-next-line no-console
-      console.error('Failed to mark notification as read:', error);
->>>>>>> 98673087
+      throw new Error('Error fetching data');
     }
   };
 
