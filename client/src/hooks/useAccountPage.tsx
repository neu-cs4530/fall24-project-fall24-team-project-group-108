--- conflicted
+++ resolved
@@ -125,7 +125,7 @@
     fetchQuestionData();
     fetchAnswerData();
     fetchUserBadges();
-<<<<<<< HEAD
+    fetchProfileIconDetails();
 
     /**
      * Function to handle removing a post.
@@ -149,9 +149,6 @@
     return () => {
       socket.off('removePostUpdate', handleRemovePostUpdate);
     };
-=======
-    fetchProfileIconDetails();
->>>>>>> f3a056a1
   }, [user, sentUser]);
 
   /**
