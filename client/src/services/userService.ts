import { User } from '../types';
import api from './config';

const USER_API_URL = `${process.env.REACT_APP_SERVER_URL}/user`;

/**
 * Authenticates the information provided by a user.
 *
 * @param username - The username of the user logging in.
 * @param password - The password of the user logging in.
 *
 * @throws Error - Throws an error if the request fails or the response status is not 200.
 * @returns the user corresponding to the information provided in the login if said User object exists.
 */
const authenticateUser = async (username: string, password: string): Promise<User> => {
  const res = await api.get(`${USER_API_URL}/authenticateUser`, {
    params: { username, password },
  });
  if (res.status !== 200) {
    throw new Error('Error while authenticating user');
  }
  return res.data;
};

/**
 * Creates a new user in the database if not already present.
 *
 * @param username - The desired username of the user creating an account.
 * @param password - The desired password of the user creating an account.
 *
 * @throws Error - Throws an error if the request fails or the response status is not 200.
 * @returns the new User object added to the database.
 */
const createUser = async (username: string, password: string): Promise<User> => {
  const data = { username, password, isModerator: false };
  const res = await api.post(`${USER_API_URL}/createUser`, data);
  if (res.status !== 200) {
    throw new Error('Error while creating user');
  }
  return res.data;
};

/**
 * Makes a user in the database a moderator.
 *
 * @param username - The username of the user being made into a moderator.
 *
 * @throws Error - Throws an error if the request fails or the response status is not 200.
 * @returns the User object with an updated isModerator field.
 */
const makeUserModerator = async (username: string): Promise<User> => {
  const data = { username };
  const res = await api.post(`${USER_API_URL}/makeUserModerator`, data);
  if (res.status !== 200) {
    throw new Error('Error while making user a moderator');
  }
  return res.data;
};

/**
<<<<<<< HEAD
 * Function to get a list of all users
 *
 * @throws Error if there is an issue fetching or filtering messages.
 */
const getUsers = async (): Promise<User[]> => {
  const res = await api.get(`${USER_API_URL}/getUsers`);
  if (res.status !== 200) {
    throw new Error('Error when fetching or filtering correspondences');
=======
 * Updates a user's profile picture.
 *
 * @param username - The username of the user being edited.
 * @param badgeName - The badge they are updating their profile picture to.
 *
 * @returns the User object with an updated isModerator field.
 */
const changeProfilePicture = async (username: string, badgeName: string): Promise<User> => {
  const data = { username, badgeName };
  const res = await api.post(`${USER_API_URL}/updatePicture`, data);
  if (res.status !== 200) {
    throw new Error('Error while updating user profile picture');
>>>>>>> f3a056a1
  }
  return res.data;
};

<<<<<<< HEAD
export { authenticateUser, createUser, resetPassword, makeUserModerator, getUsers };
=======
export { authenticateUser, createUser, makeUserModerator, changeProfilePicture };
>>>>>>> f3a056a1
<|MERGE_RESOLUTION|>--- conflicted
+++ resolved
@@ -58,7 +58,6 @@
 };
 
 /**
-<<<<<<< HEAD
  * Function to get a list of all users
  *
  * @throws Error if there is an issue fetching or filtering messages.
@@ -67,7 +66,11 @@
   const res = await api.get(`${USER_API_URL}/getUsers`);
   if (res.status !== 200) {
     throw new Error('Error when fetching or filtering correspondences');
-=======
+  }
+  return res.data;
+};
+
+/**
  * Updates a user's profile picture.
  *
  * @param username - The username of the user being edited.
@@ -80,13 +83,8 @@
   const res = await api.post(`${USER_API_URL}/updatePicture`, data);
   if (res.status !== 200) {
     throw new Error('Error while updating user profile picture');
->>>>>>> f3a056a1
   }
   return res.data;
 };
 
-<<<<<<< HEAD
-export { authenticateUser, createUser, resetPassword, makeUserModerator, getUsers };
-=======
-export { authenticateUser, createUser, makeUserModerator, changeProfilePicture };
->>>>>>> f3a056a1
+export { authenticateUser, createUser, resetPassword, makeUserModerator, getUsers, changeProfilePicture };