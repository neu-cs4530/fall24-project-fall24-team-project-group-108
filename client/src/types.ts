import { Socket } from 'socket.io-client';

export type FakeSOSocket = Socket<ServerToClientEvents>;

/**
 * Represents a user in the application.
 */
export interface User {
  _id?: string;
  username: string;
  password: string;
  isModerator: boolean;
  badges: Badge[];
<<<<<<< HEAD
  profileIcon?: string;
=======
  infractions: string[];
>>>>>>> 9a325af5
}

/**
 * Represents a mod application.
 */
export interface ModApplication {
  _id?: string;
  username: string;
  applicationText: string;
  status: string;
}

/**
 * Enum representing the possible ordering options for questions.
 * and their display names.
 */
export const orderTypeDisplayName = {
  newest: 'Newest',
  unanswered: 'Unanswered',
  active: 'Active',
  mostViewed: 'Most Viewed',
} as const;

/**
 * Type representing the keys of the orderTypeDisplayName object.
 * This type can be used to restrict values to the defined order types.
 */
export type OrderType = keyof typeof orderTypeDisplayName;

/**
 * Interface represents a comment.
 *
 * text - The text of the comment.
 * commentBy - Username of the author of the comment.
 * commentDateTime - Time at which the comment was created.
 */
export interface Comment {
  text: string;
  commentBy: string;
  commentDateTime: Date;
}

/**
 * Interface represents a report.
 *
 * text - The text of the comment.
 * reportBy - Username of the author of the report.
 * reportDateTime - Time at which the comment was created.
 * status - Current status of the report.
 */
export interface UserReport {
  text: string;
  reportBy: string;
  reportDateTime: Date;
  status: 'unresolved' | 'dismissed' | 'removed';
}

/**
 * Interface representing a tag associated with a question.
 *
 * @property name - The name of the tag.
 * @property description - A description of the tag.
 */
export interface Tag {
  _id?: string;
  name: string;
  description: string;
}

/**
 * Interface represents the data for a tag.
 *
 * name - The name of the tag.
 * qcnt - The number of questions associated with the tag.
 */
export interface TagData {
  name: string;
  qcnt: number;
}

/**
 * Interface representing the voting data for a question, which contains:
 * - qid - The ID of the question being voted on
 * - upVotes - An array of user IDs who upvoted the question
 * - downVotes - An array of user IDs who downvoted the question
 */
export interface VoteData {
  qid: string;
  upVotes: string[];
  downVotes: string[];
}

/**
 * Interface representing an Answer document, which contains:
 * - _id - The unique identifier for the answer. Optional field
 * - text - The content of the answer
 * - ansBy - The username of the user who wrote the answer
 * - ansDateTime - The date and time when the answer was created
 * - comments - Comments associated with the answer.
 * - reports - UserReports associated with the answer.
 * - isRemoved - True if a mod has removed Answer from view.
 */
export interface Answer {
  _id?: string;
  text: string;
  ansBy: string;
  ansDateTime: Date;
  comments: Comment[];
  reports: UserReport[];
  isRemoved: boolean;
}

/**
 * Interface represents a badge.
 *
 * name - The name of the badge.
 * description - Description of the badge.
 * category - The category of action required to get the badge.
 * targetValue - The amount of times the action has to be done to obtain the badge.
 * tier - The tier of branch in this category.
 */
export interface Badge {
  name: string;
  description: string;
  category: string;
  targetValue: number;
  tier: string;
}

/**
 * Interface representing the structure of a Question object.
 *
 * - _id - The unique identifier for the question.
 * - tags - An array of tags associated with the question, each containing a name and description.
 * - answers - An array of answers to the question
 * - title - The title of the question.
 * - views - An array of usernames who viewed the question.
 * - text - The content of the question.
 * - askedBy - The username of the user who asked the question.
 * - askDateTime - The date and time when the question was asked.
 * - upVotes - An array of usernames who upvoted the question.
 * - downVotes - An array of usernames who downvoted the question.
 * - comments - Comments associated with the question.
 * - reports - UserReports associated with the question.
 * - isRemoved - True if a mod has removed Question from view.
 */
export interface Question {
  _id?: string;
  tags: Tag[];
  answers: Answer[];
  title: string;
  views: string[];
  text: string;
  askedBy: string;
  askDateTime: Date;
  upVotes: string[];
  downVotes: string[];
  comments: Comment[];
  reports: UserReport[];
  isRemoved: boolean;
}

/**
 * Interface representing tag counts for the leaderboard.
 *
 * - user - The username.
 * - count - The amount of times they've answered questions about a tag.
 */
export interface TagCounts {
  user: string;
  tagid: string;
  count: number;
}

/**
 * Interface representing the structure of a Message object.
 *
 * - messageText - The content of the message
 * - messageDateTime - The date and time the message was sent
 * - messageBy - The username of the user who sent the message
 * - messageTo - A list of usernames of users who the message was sent to
 */
export interface Message {
  _id?: string;
  messageText: string;
  messageDateTime: Date;
  messageBy: string;
  messageTo: string[];
  views?: string[];
  isCodeStyle: boolean;
}

/**
 * Interface representing the structure of a Correspondence object.
 *
 * - messages - A list of all Messages sent between the users in messsageMembers
 * - messageMembers - A list of usernames of users involved in the messages
 */
export interface Correspondence {
  _id?: string;
  messages: Message[];
  messageMembers: string[];
  views?: string[];
}

/**
 * Interface representing the payload for a vote update socket event.
 */
export interface VoteUpdatePayload {
  qid: string;
  upVotes: string[];
  downVotes: string[];
}

/**
 * Interface representing the payload for an answer update socket event.
 */
export interface AnswerUpdatePayload {
  qid: string;
  answer: Answer;
}

/**
 * Interface representing the payload for a comment update socket event.
 */
export interface CommentUpdatePayload {
  result: Question | Answer;
  type: 'question' | 'answer';
}

/**
 * Interface representing the payload for a user report update socket event.
 */
export interface UserReportUpdatePayload {
  result: Question | Answer;
  type: 'question' | 'answer';
}

/**
 * Interface representing the payload for a remove post update socket event.
 */
export interface RemovePostUpdatePayload {
  qid: string;
  updatedPost: Question | Answer;
}

/**
 * Interface representing the payload for a dismiss report update socket event.
 */
export interface ReportDismissedUpdatePayload {
  qid: string;
  updatedPost: Question | Answer;
}

/**
 * Interface representing the possible events that the server can emit to the client.
 */
export interface ServerToClientEvents {
  questionUpdate: (question: Question) => void;
  answerUpdate: (update: AnswerUpdatePayload) => void;
  viewsUpdate: (question: Question) => void;
  voteUpdate: (vote: VoteUpdatePayload) => void;
  commentUpdate: (update: CommentUpdatePayload) => void;
  correspondenceUpdate: (update: Correspondence) => void;
  messageUpdate: (update: Message) => void;
  modApplicationUpdate: (update: ModApplication) => void;
  userReportsUpdate: (update: UserReportUpdatePayload) => void;
  removePostUpdate: (update: RemovePostUpdatePayload) => void;
  reportDismissedUpdate: (update: ReportDismissedUpdatePayload) => void;
}<|MERGE_RESOLUTION|>--- conflicted
+++ resolved
@@ -11,11 +11,8 @@
   password: string;
   isModerator: boolean;
   badges: Badge[];
-<<<<<<< HEAD
   profileIcon?: string;
-=======
   infractions: string[];
->>>>>>> 9a325af5
 }
 
 /**
